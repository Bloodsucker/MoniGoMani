--- conflicted
+++ resolved
@@ -311,10 +311,6 @@
             self.is_dry_live_run_detected = True
             self.mgm_logger('info', initialization, f'Current run mode detected as: Dry/Live-Run. '
                                                     f'Auto updated is_dry_live_run_detected to: True')
-<<<<<<< HEAD
-
-        super().__init__(config)
-=======
 
         super().__init__(config)
 
@@ -346,7 +342,6 @@
         dataframe.loc[(dataframe['adx'] > 22) & (dataframe['plus_di'] > dataframe['minus_di']), 'trend'] = 'upwards'
 
         return dataframe
->>>>>>> c1d6d642
 
     def _populate_indicators(self, dataframe: DataFrame, metadata: dict) -> DataFrame:
         """
@@ -404,33 +399,6 @@
 
             # Just populate indicators.
             dataframe = self.do_populate_indicators(dataframe, metadata)
-<<<<<<< HEAD
-
-        # BEGIN: Initializing base indicators for native MGM trend detection   
-
-        # Momentum Indicators (timeperiod is expressed in candles)
-        # -------------------
-
-        # ADX - Average Directional Index (The Trend Strength Indicator)
-        dataframe['adx'] = ta.ADX(dataframe, timeperiod=14)  # 14 timeperiods is usually used for ADX
-
-        # +DM (Positive Directional Indicator) = current high - previous high
-        dataframe['plus_di'] = ta.PLUS_DI(dataframe, timeperiod=25)
-        # -DM (Negative Directional Indicator) = previous low - current low
-        dataframe['minus_di'] = ta.MINUS_DI(dataframe, timeperiod=25)
-
-        # Trend Detection
-        # ---------------
-
-        # Detect if current trend going Downwards / Sideways / Upwards, strategy will respond accordingly
-        dataframe.loc[(dataframe['adx'] > 22) & (dataframe['plus_di'] < dataframe['minus_di']), 'trend'] = 'downwards'
-        dataframe.loc[dataframe['adx'] <= 22, 'trend'] = 'sideways'
-        dataframe.loc[(dataframe['adx'] > 22) & (dataframe['plus_di'] > dataframe['minus_di']), 'trend'] = 'upwards'
-
-        # END: Core indicators
-=======
-
->>>>>>> c1d6d642
 
         return dataframe
 
@@ -845,22 +813,10 @@
         # Initialize total signal variables (should be 0 = false by default)
         if 'total_buy_signal_strength' not in dataframe.columns:
             dataframe['total_buy_signal_strength'] = dataframe['total_sell_signal_strength'] = 0
-<<<<<<< HEAD
-
-        for trend in self.mgm_trends:
-            # print(dir(self))
-            signal_weight = getattr(self, f'{space}_{trend}_trend_{signal_name}_weight')
-            if self.debuggable_weighted_signal_dataframe:
-                df_key = f"{signal_name}_weighted_{space}_signal"
-                # Initialize weighted buy/sell signal variables if they are needed (should be 0 = false by default)
-                dataframe[df_key] = 0
-                dataframe.loc[((dataframe['trend'] == trend) & condition),
-                              df_key] = signal_weight.value / self.precision
-=======
-        
+
         # Initialize weighted buy/sell signal variables if they are needed (should be 0 = false by default)   
         df_key = f"{signal_name}_weighted_{space}_signal"    
-        if(self.debuggable_weighted_signal_dataframe and df_key not in dataframe.columns):
+        if self.debuggable_weighted_signal_dataframe and df_key not in dataframe.columns:
             dataframe[df_key] = 0
 
         for trend in self.mgm_trends:
@@ -868,16 +824,11 @@
             if self.debuggable_weighted_signal_dataframe:
                 dataframe.loc[((dataframe['trend'] == trend) & condition),
                               df_key] += signal_weight.value / self.precision
->>>>>>> c1d6d642
 
             dataframe.loc[((dataframe['trend'] == trend) & condition),
                           f'total_{space}_signal_strength'] += signal_weight.value / self.precision
 
-<<<<<<< HEAD
-            return dataframe
-=======
         return dataframe
->>>>>>> c1d6d642
 
     @classmethod
     def _register_signal_attr(cls, base_cls, name: str, space: str = 'buy') -> None:
@@ -1003,11 +954,7 @@
             setattr(base_cls, 'buy_signals', buy_signals)
             setattr(base_cls, 'sell_signals', sell_signals)
 
-<<<<<<< HEAD
-            # Sets the useful parameters of the GMM, such as unclogger and etc
-=======
             # Sets the useful parameters of the MGM, such as unclogger and etc
->>>>>>> c1d6d642
             MasterMoniGoManiHyperStrategy._init_util_params(base_cls)
 
             # Registering signals attributes on class
