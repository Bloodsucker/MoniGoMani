--- conflicted
+++ resolved
@@ -25,6 +25,8 @@
     'macd': lambda df: (df['macd'] > df['macdsignal']),
     # Weighted Buy Signal: MFI crosses above 30 (Under-bought / low-price and rising indication)
     'mfi': lambda df: (qtpylib.crossed_above(df['mfi'], 30)),
+    # Weighted Buy Signal: RSI crosses above 30 (Under-bought / low-price and rising indication)
+    'rsi': lambda df: (qtpylib.crossed_above(df['rsi'], 30)),
     # Weighted Buy Signal: SMA long term Golden Cross (Medium term SMA crosses above Long term SMA)
     'sma_long_golden_cross': lambda df: (qtpylib.crossed_above(df['sma50'], df['sma200'])),
     # Weighted Buy Signal: SMA short term Golden Cross (Short term SMA crosses above Medium term SMA)
@@ -47,6 +49,8 @@
     'macd': lambda df: (df['macd'] < df['macdsignal']),
     # Weighted Sell Signal: MFI crosses below 70 (Over-bought / high-price and dropping indication)
     'mfi': lambda df: (qtpylib.crossed_below(df['mfi'], 70)),
+    # Weighted Sell Signal: RSI crosses below 70 (Over-bought / high-price and dropping indication)
+    'rsi': lambda df: (qtpylib.crossed_below(df['rsi'], 70)),
     # Weighted Sell Signal: SMA long term Death Cross (Medium term SMA crosses below Long term SMA)
     'sma_long_death_cross': lambda df: (qtpylib.crossed_below(df['sma50'], df['sma200'])),
     # Weighted Sell Signal: SMA short term Death Cross (Short term SMA crosses below Medium term SMA)
@@ -107,20 +111,26 @@
         },
         'subplots': {
             # Subplots - Each dict defines one additional plot (MACD, ADX, Plus/Minus Direction, MFI, RSI)
-            'MACD (Moving Average Convergence Divergence)': {
-                'macd': {'color': '#19038a'},
-                'macdsignal': {'color': '#ae231c'}
-            },
             'ADX (Average Directional Index) + Plus & Minus Directions': {
                 'adx': {'color': '#6f1a7b'},
                 'plus_di': {'color': '#0ad628'},
                 'minus_di': {'color': '#ae231c'}
             },
-<<<<<<< HEAD
+            'MACD (Moving Average Convergence Divergence)': {
+                'macd': {'color': '#19038a'},
+                'macdsignal': {'color': '#ae231c'}
+            },
+            'MFI (Money Flow Index)': {
+                'mfi': {'color': '#7fba3c'}
+            },
             'RSI (Relative Strength Index)': {
                 'rsi': {'color': '#7fba3c'}
             },
             # Subplots - For Buy - Sell Signals specifically
+            'Buy + Sell Signals Firing': {
+                'buy': {'color': '#09d528'},
+                'sell': {'color': '#d19e28'}
+            },
             'Total Buy + Sell Signal Strength': {
                 'total_buy_signal_strength': {'color': '#09d528'},
                 'total_sell_signal_strength': {'color': '#d19e28'}
@@ -128,14 +138,6 @@
             'Weighted Buy + Sell Signals Firing': {
                 'buy_signals_triggered': {'color': '#09d528'},
                 'sell_signals_triggered': {'color': '#d19e28'}
-            },
-            'Buy + Sell Signals Firing': {
-                'buy': {'color': '#09d528'},
-                'sell': {'color': '#d19e28'}
-=======
-            'MFI (Money Flow Index)': {
-                'mfi': {'color': '#7fba3c'}
->>>>>>> 18d589e6
             }
         }
     }
@@ -167,16 +169,24 @@
         :return: a Dataframe with all mandatory indicators for MoniGoMani
         """
 
-        # MFI - Money Flow Index (Under bought / Over sold & Over bought / Under sold / volume Indicator)
-        dataframe['mfi'] = ta.MFI(dataframe)
-
         # MACD - Moving Average Convergence Divergence
         macd = ta.MACD(dataframe)
         dataframe['macd'] = macd['macd']  # MACD - Blue TradingView Line (Bullish if on top)
         dataframe['macdsignal'] = macd['macdsignal']  # Signal - Orange TradingView Line (Bearish if on top)
 
+        # MFI - Money Flow Index (Under bought / Over sold & Over bought / Under sold / volume Indicator)
+        dataframe['mfi'] = ta.MFI(dataframe)
+
+        # RSI - Relative Strength Index (Under bought / Over sold & Over bought / Under sold indicator Indicator)
+        dataframe['rsi'] = ta.RSI(dataframe)
+
         # Overlap Studies
         # ---------------
+
+        # Bollinger Bands
+        bollinger = qtpylib.bollinger_bands(qtpylib.typical_price(dataframe), window=20, stds=2)
+        dataframe['bb_lowerband'] = bollinger['lower']
+        dataframe['bb_upperband'] = bollinger['upper']
 
         # SMA's & EMA's are trend following tools (Should not be used when line goes sideways)
         # SMA - Simple Moving Average (Moves slower compared to EMA, price trend over X periods)
@@ -190,11 +200,6 @@
         dataframe['ema50'] = ta.EMA(dataframe, timeperiod=50)
         dataframe['ema200'] = ta.EMA(dataframe, timeperiod=200)
 
-        # Bollinger Bands
-        bollinger = qtpylib.bollinger_bands(qtpylib.typical_price(dataframe), window=20, stds=2)
-        dataframe['bb_lowerband'] = bollinger['lower']
-        dataframe['bb_upperband'] = bollinger['upper']
-
         # Volume Indicators
         # -----------------
 
