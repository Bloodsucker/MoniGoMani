--- conflicted
+++ resolved
@@ -95,10 +95,11 @@
     # Check the Freqtrade documentation or it's Sample strategy to get the latest version.
     INTERFACE_VERSION = 2
 
-    # Plot configuration to show all signals used in MoniGoMani in FreqUI (Use load from Strategy in FreqUI)
-    plot_config = {
+    # Plot configuration to show all Weighted Signals/Indicators used by MoniGoMani in FreqUI.
+    # Also loads in MGM Framework Plots for Buy/Sell Signals/Indicators and Trend Detection.
+    plot_config = MasterMoniGoManiHyperStrategy.populate_frequi_plots({
+        # Main Plots Signals/Indicators (SMAs, EMAs, Bollinger Bands, VWAP)
         'main_plot': {
-            # Main Plot Indicators (SMAs, EMAs, Bollinger Bands, VWAP)
             'sma9': {'color': '#2c05f6'},
             'sma50': {'color': '#19038a'},
             'sma200': {'color': '#0d043b'},
@@ -107,26 +108,13 @@
             'ema200': {'color': '#074b36'},
             'bb_upperband': {'color': '#6f1a7b'},
             'bb_lowerband': {'color': '#6f1a7b'},
-            'vwap': {'color': '#727272'},
-			'sar': {'color': '#2c05f6'}
+            'vwap': {'color': '#727272'}
         },
+        # Sub Plots - Each dict defines one additional plot
         'subplots': {
-<<<<<<< HEAD
-            # Subplots - Each dict defines one additional plot (MACD, ADX, Plus/Minus Direction, MFI, RSI)
-=======
-            # Subplots - Each dict defines one additional plot (MACD, ADX, Plus/Minus Direction, RSI)
-            'MGM Trend': {
-                'MGM_Trend': {'color': '#7fba3c'}
-            },
-            'MACD (Moving Average Convergence Divergence)': {
-                'macd': {'color': '#19038a'},
-                'macdsignal': {'color': '#ae231c'}
-            },
->>>>>>> 488ca134
-            'ADX (Average Directional Index) + Plus & Minus Directions': {
+            # Sub Plots - Individual Weighted Signals/Indicators
+            'ADX (Average Directional Index)': {
                 'adx': {'color': '#6f1a7b'},
-                'plus_di': {'color': '#0ad628'},
-                'minus_di': {'color': '#ae231c'}
             },
             'MACD (Moving Average Convergence Divergence)': {
                 'macd': {'color': '#19038a'},
@@ -136,30 +124,10 @@
                 'mfi': {'color': '#7fba3c'}
             },
             'RSI (Relative Strength Index)': {
-<<<<<<< HEAD
                 'rsi': {'color': '#7fb92a'}
-            },
-            # Subplots - For Buy - Sell Signals specifically
-            'Buy + Sell Signals Firing': {
-                'buy': {'color': '#09d528'},
-                'sell': {'color': '#d19e28'}
-            },
-            'Total Buy + Sell Signal Strength': {
-                'total_buy_signal_strength': {'color': '#09d528'},
-                'total_sell_signal_strength': {'color': '#d19e28'}
-            },
-            'Weighted Buy + Sell Signals Firing': {
-                'buy_signals_triggered': {'color': '#09d528'},
-                'sell_signals_triggered': {'color': '#d19e28'}
-=======
-                'rsi': {'color': '#7fba3c'}
-            },
-            'Hilbert Transform (Trend vs Cycle)': {
-                'HT_TRENDMODE': {'color': '#6f1a7b'}
->>>>>>> 488ca134
             }
         }
-    }
+    })
 
     def informative_pairs(self):
         """
@@ -188,6 +156,12 @@
         :return: a Dataframe with all mandatory indicators for MoniGoMani
         """
 
+        # Momentum Indicators (timeperiod is expressed in candles)
+        # -------------------
+
+        # ADX - Average Directional Index (The Trend Strength Indicator)
+        dataframe['adx'] = ta.ADX(dataframe, timeperiod=14)  # 14 timeperiods is usually used for ADX
+
         # MACD - Moving Average Convergence Divergence
         macd = ta.MACD(dataframe)
         dataframe['macd'] = macd['macd']  # MACD - Blue TradingView Line (Bullish if on top)
