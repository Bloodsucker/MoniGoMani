# --- Do not remove these libs ----------------------------------------------------------------------
import freqtrade.vendor.qtpylib.indicators as qtpylib
import logging
import numpy as np  # noqa
import pandas as pd  # noqa
import talib.abstract as ta
from datetime import datetime, timedelta
from freqtrade.persistence import Trade
from freqtrade.strategy \
    import IStrategy, CategoricalParameter, IntParameter, RealParameter, merge_informative_pair, timeframe_to_minutes
from numpy import timedelta64
from pandas import DataFrame
<<<<<<< HEAD
import freqtrade.vendor.qtpylib.indicators as qtpylib
from freqtrade.strategy import IStrategy, CategoricalParameter, IntParameter
import logging
import sys
from pathlib import Path

sys.path.append(str(Path(__file__).parent.parent))
from Signal import BuySignal, SellSignal
=======


logger = logging.getLogger(__name__)
>>>>>>> c5ab66b5


# ^ TA-Lib Autofill mostly broken in JetBrains Products,
# ta._ta_lib.<function_name> can temporarily be used while writing as a workaround
# Then change back to ta.<function_name> so IDE won't nag about accessing a protected member of TA-Lib
# ----------------------------------------------------------------------------------------------------


class MoniGoManiHyperStrategy(IStrategy):
    """
    ####################################################################################
    ####                                                                            ####
    ###                         MoniGoMani v0.9.0 by Rikj000                         ###
    ##                          ----------------------------                          ##
    #               Isn't that what we all want? Our money to go many?                 #
    #          Well that's what this Freqtrade strategy hopes to do for you!           #
    ##       By giving you/HyperOpt a lot of signals to alter the weight from         ##
    ###           ------------------------------------------------------             ###
    ##        Big thank you to xmatthias and everyone who helped on MoniGoMani,       ##
    ##      Freqtrade Discord support was also really helpful so thank you too!       ##
    ###         -------------------------------------------------------              ###
    ##              Disclaimer: This strategy is under development.                   ##
    #      I do not recommend running it live until further development/testing.       #
    ##                      TEST IT BEFORE USING IT!                                  ##
    ###                                                              ▄▄█▀▀▀▀▀█▄▄     ###
    ##               -------------------------------------         ▄█▀  ▄ ▄    ▀█▄    ##
    ###   If you like my work, feel free to donate or use one of   █   ▀█▀▀▀▀▄   █   ###
    ##   my referral links, that would also greatly be appreciated █    █▄▄▄▄▀   █    ##
    #     ICONOMI: https://www.iconomi.com/register?ref=JdFzz      █    █    █   █     #
    ##  Binance: https://www.binance.com/en/register?ref=97611461  ▀█▄ ▀▀█▀█▀  ▄█▀    ##
    ###          BTC: 19LL2LCMZo4bHJgy15q1Z1bfe7mV4bfoWK             ▀▀█▄▄▄▄▄█▀▀     ###
    ####                                                                            ####
    ####################################################################################
    """

    # If enabled all Weighted Signal results will be added to the dataframe for easy debugging with BreakPoints
    # Warning: Disable this for anything else then debugging in an IDE! (Integrated Development Environment)
    debuggable_weighted_signal_dataframe = False

    # If enabled MoniGoMani logging will be displayed to the console and be integrated in Freqtrades native logging
    # For live it's recommended to disable at least info/debug logging, to keep MGM as lightweight as possible!
    use_mgm_logging = False
    mgm_log_levels_enabled = {
        'info': True,
        'warning': True,
        'error': True,
        'debug': True
        # ^ Debug is very verbose! Always set it to False when BackTesting/HyperOpting!
        # (Only recommended to be True in an IDE with Breakpoints enabled or when you suspect a bug in the code)
    }

    # If enabled MoniGoMani's custom stoploss function will be used (Needed for the new unclogger)
    use_custom_stoploss = True

    # Ps: Documentation has been moved to the Buy/Sell HyperOpt Space Parameters sections below this copy-paste section
    ####################################################################################################################
    #                                    START OF HYPEROPT RESULTS COPY-PASTE SECTION                                  #
    ####################################################################################################################

    # Buy hyperspace params:
    buy_params = {
        'buy___trades_when_downwards': True,
        'buy___trades_when_sideways': False,
        'buy___trades_when_upwards': True,
        'buy__downwards_trend_total_signal_needed': 5,
        'buy__sideways_trend_total_signal_needed': 66,
        'buy__upwards_trend_total_signal_needed': 35,
        'buy_downwards_trend_adx_strong_up_weight': 95,
        'buy_downwards_trend_bollinger_bands_weight': 54,
        'buy_downwards_trend_ema_long_golden_cross_weight': 97,
        'buy_downwards_trend_ema_short_golden_cross_weight': 54,
        'buy_downwards_trend_macd_weight': 72,
        'buy_downwards_trend_rsi_weight': 3,
        'buy_downwards_trend_sma_long_golden_cross_weight': 87,
        'buy_downwards_trend_sma_short_golden_cross_weight': 56,
        'buy_downwards_trend_vwap_cross_weight': 93,
        'buy_sideways_trend_adx_strong_up_weight': 58,
        'buy_sideways_trend_bollinger_bands_weight': 100,
        'buy_sideways_trend_ema_long_golden_cross_weight': 14,
        'buy_sideways_trend_ema_short_golden_cross_weight': 8,
        'buy_sideways_trend_macd_weight': 16,
        'buy_sideways_trend_rsi_weight': 36,
        'buy_sideways_trend_sma_long_golden_cross_weight': 26,
        'buy_sideways_trend_sma_short_golden_cross_weight': 20,
        'buy_sideways_trend_vwap_cross_weight': 96,
        'buy_upwards_trend_adx_strong_up_weight': 88,
        'buy_upwards_trend_bollinger_bands_weight': 73,
        'buy_upwards_trend_ema_long_golden_cross_weight': 37,
        'buy_upwards_trend_ema_short_golden_cross_weight': 40,
        'buy_upwards_trend_macd_weight': 54,
        'buy_upwards_trend_rsi_weight': 8,
        'buy_upwards_trend_sma_long_golden_cross_weight': 95,
        'buy_upwards_trend_sma_short_golden_cross_weight': 12,
        'buy_upwards_trend_vwap_cross_weight': 84
    }

    # Sell hyperspace params:
    sell_params = {
        'sell___trades_when_downwards': True,
        'sell___trades_when_sideways': True,
        'sell___trades_when_upwards': False,
        'sell___unclogger_enabled': True,
        'sell___unclogger_enabled_when_downwards': True,
        'sell___unclogger_enabled_when_sideways': True,
        'sell___unclogger_enabled_when_upwards': False,
        'sell___unclogger_minimal_losing_trade_duration_minutes': 31,
        'sell___unclogger_minimal_losing_trades_open': 2,
        'sell___unclogger_percentage_open_trades_losing': 7,
        'sell___unclogger_trend_lookback_candles_window': 0,
        'sell__downwards_trend_total_signal_needed': 85,
        'sell__sideways_trend_total_signal_needed': 42,
        'sell__upwards_trend_total_signal_needed': 77,
        'sell_downwards_trend_adx_strong_down_weight': 38,
        'sell_downwards_trend_bollinger_bands_weight': 6,
        'sell_downwards_trend_ema_long_death_cross_weight': 46,
        'sell_downwards_trend_ema_short_death_cross_weight': 88,
        'sell_downwards_trend_macd_weight': 32,
        'sell_downwards_trend_rsi_weight': 34,
        'sell_downwards_trend_sma_long_death_cross_weight': 15,
        'sell_downwards_trend_sma_short_death_cross_weight': 96,
        'sell_downwards_trend_vwap_cross_weight': 90,
        'sell_sideways_trend_adx_strong_down_weight': 46,
        'sell_sideways_trend_bollinger_bands_weight': 46,
        'sell_sideways_trend_ema_long_death_cross_weight': 69,
        'sell_sideways_trend_ema_short_death_cross_weight': 61,
        'sell_sideways_trend_macd_weight': 94,
        'sell_sideways_trend_rsi_weight': 4,
        'sell_sideways_trend_sma_long_death_cross_weight': 8,
        'sell_sideways_trend_sma_short_death_cross_weight': 52,
        'sell_sideways_trend_vwap_cross_weight': 17,
        'sell_upwards_trend_adx_strong_down_weight': 15,
        'sell_upwards_trend_bollinger_bands_weight': 77,
        'sell_upwards_trend_ema_long_death_cross_weight': 83,
        'sell_upwards_trend_ema_short_death_cross_weight': 38,
        'sell_upwards_trend_macd_weight': 53,
        'sell_upwards_trend_rsi_weight': 98,
        'sell_upwards_trend_sma_long_death_cross_weight': 70,
        'sell_upwards_trend_sma_short_death_cross_weight': 17,
        'sell_upwards_trend_vwap_cross_weight': 38
    }

    # ROI table:
    minimal_roi = {
        "0": 0.17788,
        "401": 0.12705,
        "543": 0.06093,
        "1669": 0
    }

    # Stoploss:
    stoploss = -0.21241

    # Trailing stop:
    trailing_stop = True
    trailing_stop_positive = 0.14725
    trailing_stop_positive_offset = 0.2259
    trailing_only_offset_is_reached = False

    ####################################################################################################################
    #                                     END OF HYPEROPT RESULTS COPY-PASTE SECTION                                   #
    ####################################################################################################################

    # Create dictionary to store custom information MoniGoMani will be using in RAM
    custom_info = {
        'open_trades': {},
        'trend_indicator': {}
    }

    # Create class level runmode detection (No need for configuration, will automatically be detected,
    # changed & used at runtime)
    is_dry_live_run_detected = True

    # TimeFrame-Zoom
    # To prevent profit exploitation during backtesting/hyperopting we backtest/hyperopt MoniGoMani which would normally
    # use a 'timeframe' (1h candles) using a smaller 'backtest_timeframe' (5m candles) instead.
    # This happens while still using an 'informative_timeframe' (original 1h candles) to generate the buy/sell signals.

    # With this more realistic results should be found during backtesting/hyperopting. Since the buy/sell signals will 
    # operate on the same 'timeframe' that live would use (1h candles), while at the same time 'backtest_timeframe' 
    # (5m or 1m candles) will simulate price movement during that 'timeframe' (1h candle), providing more realistic 
    # trailing stoploss and ROI behaviour during backtesting/hyperopting.

    # Warning: Candle data for both 'timeframe' as 'backtest_timeframe' will have to be downloaded before you will be
    # able to backtest/hyperopt! (Since both will be used)
    # Warning: This will be slower than backtesting at 1h and 1m is a CPU killer. But if you plan on using trailing
    # stoploss or ROI, you probably want to know that your backtest results are not complete lies.
    # Source: https://brookmiles.github.io/freqtrade-stuff/2021/04/12/backtesting-traps/

    # To disable TimeFrame-Zoom just use the same candles for 'timeframe' & 'backtest_timeframe'
    timeframe = '1h'  # Optimal TimeFrame for MoniGoMani (used during Dry/Live-Runs)
    backtest_timeframe = '5m'  # Optimal TimeFrame-Zoom for MoniGoMani (used to zoom in during Backtesting/HyperOpting)
    informative_timeframe = timeframe

    # Run "populate_indicators()" only for new candle
    process_only_new_candles = False

    # These values can be overridden in the "ask_strategy" section in the config
    use_sell_signal = True
    sell_profit_only = False
    ignore_roi_if_buy_signal = False

    # Number of candles the strategy requires before producing valid signals.
    # In live and dry runs this ratio will be 1, so nothing changes there.
    # But we need `startup_candle_count` to be for the timeframe of 
    # `informative_timeframe` (1h) not `timeframe` (5m) for backtesting.
    startup_candle_count: int = 400 * int(timeframe_to_minutes(informative_timeframe) / timeframe_to_minutes(timeframe))
    # SMA200 needs 200 candles before producing valid signals
    # EMA200 needs an extra 200 candles of SMA200 before producing valid signals

<<<<<<< HEAD
=======
    # Precision
    # This value can be used to control the precision of hyperopting.
    # A value of 1/5 will effectively set the step size to be 5 (0, 5, 10 ...)
    # A value of 5 will set the step size to be 1/5=0.2 (0, 0.2, 0.4, 0.8, ...)
    # A smaller value will limit the search space a lot, but may skip over good values.
>>>>>>> c5ab66b5
    precision = 1

    # Optional order type mapping.
    order_types = {
        'buy': 'limit',
        'sell': 'limit',
        'stoploss': 'market',
        'stoploss_on_exchange': False
    }

    # Optional order time in force.
    order_time_in_force = {
        'buy': 'gtc',
        'sell': 'gtc'
    }

    # Plot configuration to show all signals used in MoniGoMani in FreqUI (Use load from Strategy in FreqUI)
    plot_config = {
        'main_plot': {
            # Main Plot Indicators (SMAs, EMAs, Bollinger Bands, VWAP)
            'sma9': {'color': '#2c05f6'},
            'sma50': {'color': '#19038a'},
            'sma200': {'color': '#0d043b'},
            'ema9': {'color': '#12e5a6'},
            'ema50': {'color': '#0a8963'},
            'ema200': {'color': '#074b36'},
            'bb_upperband': {'color': '#6f1a7b'},
            'bb_lowerband': {'color': '#6f1a7b'},
            'vwap': {'color': '#727272'}
        },
        'subplots': {
            # Subplots - Each dict defines one additional plot (MACD, ADX, Plus/Minus Direction, RSI)
            'MACD (Moving Average Convergence Divergence)': {
                'macd': {'color': '#19038a'},
                'macdsignal': {'color': '#ae231c'}
            },
            'ADX (Average Directional Index) + Plus & Minus Directions': {
                'adx': {'color': '#6f1a7b'},
                'plus_di': {'color': '#0ad628'},
                'minus_di': {'color': '#ae231c'}
            },
            'RSI (Relative Strength Index)': {
                'rsi': {'color': '#7fba3c'}
            }
        }
    }

    # HyperOpt Settings Override
    # --------------------------
    # When the Parameters in below HyperOpt Space Parameters sections are altered as following examples then they can be
    # used as overrides while hyperopting / backtesting / dry/live-running (only truly useful when hyperopting though!)
    # Meaning you can use this to set individual buy_params/sell_params to a fixed value when hyperopting!
    # WARNING: Always double check that when doing a fresh hyperopt or doing a dry/live-run that all overrides are
    # turned off!
    #
    # Override Examples:
    # Override to False:    CategoricalParameter([True, False], default=False, space='buy', optimize=False, load=False)
    # Override to 0:        IntParameter(0, int(100*precision), default=0, space='sell', optimize=False, load=False)
    #
    # default=           The value used when overriding
    # optimize=False     Exclude from hyperopting (Make static)
    # load=False         Don't load from above HYPEROPT RESULTS COPY-PASTE SECTION

    # ---------------------------------------------------------------- #
    #                  Buy HyperOpt Space Parameters                   #
    # ---------------------------------------------------------------- #

    # Trend Detecting Buy Signal Weight Influence Tables
    # -------------------------------------------------------
    # The idea is to let hyperopt find out which signals are more important over other signals by allocating weights to
    # them while also finding the "perfect" weight division between each-other.
    # These Signal Weight Influence Tables will be allocated to signals when their respective trend is detected
    # (Signals can be turned off by allocating 0 or turned into an override by setting them equal to or higher then
    # total_buy_signal_needed)

    # React to Buy Signals when certain trends are detected (False would disable trading in said trend)
    buy___trades_when_downwards = \
        CategoricalParameter([True, False], default=True, space='buy', optimize=False, load=False)
    buy___trades_when_sideways = \
        CategoricalParameter([True, False], default=False, space='buy', optimize=False, load=False)
    buy___trades_when_upwards = \
        CategoricalParameter([True, False], default=True, space='buy', optimize=False, load=False)

    # Total Buy Signal Percentage needed for a signal to be positive
    buy__downwards_trend_total_signal_needed = IntParameter(0, int(100 * precision), default=65, space='buy',
                                                            optimize=True, load=True)
<<<<<<< HEAD
=======

    # Buy Signal Weight Influence Table
    buy_downwards_trend_adx_strong_up_weight = \
        IntParameter(0, int(100 * precision), default=0, space='buy', optimize=True, load=True)
    buy_downwards_trend_rsi_weight = \
        IntParameter(0, int(100 * precision), default=0, space='buy', optimize=True, load=True)
    buy_downwards_trend_macd_weight = \
        IntParameter(0, int(100 * precision), default=0, space='buy', optimize=True, load=True)
    buy_downwards_trend_sma_short_golden_cross_weight = \
        IntParameter(0, int(100 * precision), default=0, space='buy', optimize=True, load=True)
    buy_downwards_trend_ema_short_golden_cross_weight = \
        IntParameter(0, int(100 * precision), default=0, space='buy', optimize=True, load=True)
    buy_downwards_trend_sma_long_golden_cross_weight = \
        IntParameter(0, int(100 * precision), default=0, space='buy', optimize=True, load=True)
    buy_downwards_trend_ema_long_golden_cross_weight = \
        IntParameter(0, int(100 * precision), default=0, space='buy', optimize=True, load=True)
    buy_downwards_trend_bollinger_bands_weight = \
        IntParameter(0, int(100 * precision), default=0, space='buy', optimize=True, load=True)
    buy_downwards_trend_vwap_cross_weight = \
        IntParameter(0, int(100 * precision), default=0, space='buy', optimize=True, load=True)

    # Sideways Trend Buy
    # ------------------
>>>>>>> c5ab66b5

    # Total Buy Signal Percentage needed for a signal to be positive
    buy__sideways_trend_total_signal_needed = IntParameter(0, int(100 * precision), default=65, space='buy',
                                                           optimize=True, load=True)
<<<<<<< HEAD
=======

    # Buy Signal Weight Influence Table
    buy_sideways_trend_adx_strong_up_weight = \
        IntParameter(0, int(100 * precision), default=0, space='buy', optimize=True, load=True)
    buy_sideways_trend_rsi_weight = \
        IntParameter(0, int(100 * precision), default=0, space='buy', optimize=True, load=True)
    buy_sideways_trend_macd_weight = \
        IntParameter(0, int(100 * precision), default=0, space='buy', optimize=True, load=True)
    buy_sideways_trend_sma_short_golden_cross_weight = \
        IntParameter(0, int(100 * precision), default=0, space='buy', optimize=True, load=True)
    buy_sideways_trend_ema_short_golden_cross_weight = \
        IntParameter(0, int(100 * precision), default=0, space='buy', optimize=True, load=True)
    buy_sideways_trend_sma_long_golden_cross_weight = \
        IntParameter(0, int(100 * precision), default=0, space='buy', optimize=True, load=True)
    buy_sideways_trend_ema_long_golden_cross_weight = \
        IntParameter(0, int(100 * precision), default=0, space='buy', optimize=True, load=True)
    buy_sideways_trend_bollinger_bands_weight = \
        IntParameter(0, int(100 * precision), default=0, space='buy', optimize=True, load=True)
    buy_sideways_trend_vwap_cross_weight = \
        IntParameter(0, int(100 * precision), default=0, space='buy', optimize=True, load=True)

    # Upwards Trend Buy
    # -----------------
>>>>>>> c5ab66b5

    # Total Buy Signal Percentage needed for a signal to be positive
    buy__upwards_trend_total_signal_needed = IntParameter(0, int(100 * precision), default=65, space='buy',
                                                          optimize=True, load=True)
<<<<<<< HEAD
=======

    # Buy Signal Weight Influence Table
    buy_upwards_trend_adx_strong_up_weight = \
        IntParameter(0, int(100 * precision), default=0, space='buy', optimize=True, load=True)
    buy_upwards_trend_rsi_weight = \
        IntParameter(0, int(100 * precision), default=0, space='buy', optimize=True, load=True)
    buy_upwards_trend_macd_weight = \
        IntParameter(0, int(100 * precision), default=0, space='buy', optimize=True, load=True)
    buy_upwards_trend_sma_short_golden_cross_weight = \
        IntParameter(0, int(100 * precision), default=0, space='buy', optimize=True, load=True)
    buy_upwards_trend_ema_short_golden_cross_weight = \
        IntParameter(0, int(100 * precision), default=0, space='buy', optimize=True, load=True)
    buy_upwards_trend_sma_long_golden_cross_weight = \
        IntParameter(0, int(100 * precision), default=0, space='buy', optimize=True, load=True)
    buy_upwards_trend_ema_long_golden_cross_weight = \
        IntParameter(0, int(100 * precision), default=0, space='buy', optimize=True, load=True)
    buy_upwards_trend_bollinger_bands_weight = \
        IntParameter(0, int(100 * precision), default=0, space='buy', optimize=True, load=True)
    buy_upwards_trend_vwap_cross_weight = \
        IntParameter(0, int(100 * precision), default=0, space='buy', optimize=True, load=True)
>>>>>>> c5ab66b5

    # ---------------------------------------------------------------- #
    #                  Sell HyperOpt Space Parameters                  #
    # ---------------------------------------------------------------- #

    # Trend Detecting Buy Signal Weight Influence Tables
    # -------------------------------------------------------
    # The idea is to let hyperopt find out which signals are more important over other signals by allocating weights to
    # them while also finding the "perfect" weight division between each-other.
    # These Signal Weight Influence Tables will be allocated to signals when their respective trend is detected
    # (Signals can be turned off by allocating 0 or turned into an override by setting them equal to or higher then
    # total_buy_signal_needed)

    # React to Sell Signals when certain trends are detected (False would disable trading in said trend)
    sell___trades_when_downwards = \
        CategoricalParameter([True, False], default=True, space='sell', optimize=False, load=False)
    sell___trades_when_sideways = \
        CategoricalParameter([True, False], default=True, space='sell', optimize=False, load=False)
    sell___trades_when_upwards = \
        CategoricalParameter([True, False], default=False, space='sell', optimize=False, load=False)

    # Total Sell Signal Percentage needed for a signal to be positive
    sell__downwards_trend_total_signal_needed = IntParameter(0, int(100 * precision), default=65, space='sell',
                                                             optimize=True, load=True)
<<<<<<< HEAD
=======

    # Sell Signal Weight Influence Table
    sell_downwards_trend_adx_strong_down_weight = \
        IntParameter(0, int(100 * precision), default=0, space='sell', optimize=True, load=True)
    sell_downwards_trend_rsi_weight = \
        IntParameter(0, int(100 * precision), default=0, space='sell', optimize=True, load=True)
    sell_downwards_trend_macd_weight = \
        IntParameter(0, int(100 * precision), default=0, space='sell', optimize=True, load=True)
    sell_downwards_trend_sma_short_death_cross_weight = \
        IntParameter(0, int(100 * precision), default=0, space='sell', optimize=True, load=True)
    sell_downwards_trend_ema_short_death_cross_weight = \
        IntParameter(0, int(100 * precision), default=0, space='sell', optimize=True, load=True)
    sell_downwards_trend_sma_long_death_cross_weight = \
        IntParameter(0, int(100 * precision), default=0, space='sell', optimize=True, load=True)
    sell_downwards_trend_ema_long_death_cross_weight = \
        IntParameter(0, int(100 * precision), default=0, space='sell', optimize=True, load=True)
    sell_downwards_trend_bollinger_bands_weight = \
        IntParameter(0, int(100 * precision), default=0, space='sell', optimize=True, load=True)
    sell_downwards_trend_vwap_cross_weight = \
        IntParameter(0, int(100 * precision), default=0, space='sell', optimize=True, load=True)

    # Sideways Trend Sell
    # -------------------
>>>>>>> c5ab66b5

    # Total Sell Signal Percentage needed for a signal to be positive
    sell__sideways_trend_total_signal_needed = IntParameter(0, int(100 * precision), default=65, space='sell',
                                                            optimize=True, load=True)
<<<<<<< HEAD
=======

    # Sell Signal Weight Influence Table
    sell_sideways_trend_adx_strong_down_weight = \
        IntParameter(0, int(100 * precision), default=0, space='sell', optimize=True, load=True)
    sell_sideways_trend_rsi_weight = \
        IntParameter(0, int(100 * precision), default=0, space='sell', optimize=True, load=True)
    sell_sideways_trend_macd_weight = \
        IntParameter(0, int(100 * precision), default=0, space='sell', optimize=True, load=True)
    sell_sideways_trend_sma_short_death_cross_weight = \
        IntParameter(0, int(100 * precision), default=0, space='sell', optimize=True, load=True)
    sell_sideways_trend_ema_short_death_cross_weight = \
        IntParameter(0, int(100 * precision), default=0, space='sell', optimize=True, load=True)
    sell_sideways_trend_sma_long_death_cross_weight = \
        IntParameter(0, int(100 * precision), default=0, space='sell', optimize=True, load=True)
    sell_sideways_trend_ema_long_death_cross_weight = \
        IntParameter(0, int(100 * precision), default=0, space='sell', optimize=True, load=True)
    sell_sideways_trend_bollinger_bands_weight = \
        IntParameter(0, int(100 * precision), default=0, space='sell', optimize=True, load=True)
    sell_sideways_trend_vwap_cross_weight = \
        IntParameter(0, int(100 * precision), default=0, space='sell', optimize=True, load=True)

    # Upwards Trend Sell
    # ------------------
>>>>>>> c5ab66b5

    # Total Sell Signal Percentage needed for a signal to be positive
    sell__upwards_trend_total_signal_needed = IntParameter(0, int(100 * precision), default=65, space='sell',
                                                           optimize=True, load=True)
<<<<<<< HEAD
=======

    # Sell Signal Weight Influence Table
    sell_upwards_trend_adx_strong_down_weight = \
        IntParameter(0, int(100 * precision), default=0, space='sell', optimize=True, load=True)
    sell_upwards_trend_rsi_weight = \
        IntParameter(0, int(100 * precision), default=0, space='sell', optimize=True, load=True)
    sell_upwards_trend_macd_weight = \
        IntParameter(0, int(100 * precision), default=0, space='sell', optimize=True, load=True)
    sell_upwards_trend_sma_short_death_cross_weight = \
        IntParameter(0, int(100 * precision), default=0, space='sell', optimize=True, load=True)
    sell_upwards_trend_ema_short_death_cross_weight = \
        IntParameter(0, int(100 * precision), default=0, space='sell', optimize=True, load=True)
    sell_upwards_trend_sma_long_death_cross_weight = \
        IntParameter(0, int(100 * precision), default=0, space='sell', optimize=True, load=True)
    sell_upwards_trend_ema_long_death_cross_weight = \
        IntParameter(0, int(100 * precision), default=0, space='sell', optimize=True, load=True)
    sell_upwards_trend_bollinger_bands_weight = \
        IntParameter(0, int(100 * precision), default=0, space='sell', optimize=True, load=True)
    sell_upwards_trend_vwap_cross_weight = \
        IntParameter(0, int(100 * precision), default=0, space='sell', optimize=True, load=True)
>>>>>>> c5ab66b5

    # ---------------------------------------------------------------- #
    #             Sell Unclogger HyperOpt Space Parameters             #
    # ---------------------------------------------------------------- #

<<<<<<< HEAD
    # Signal hyperopt is configurable by changing Signal object
    # Signal(lambda df: True, overridable=False, min_value=0, max_value=100)

    buy_signals = [
        BuySignal('adx_strong_up', lambda df: df['adx'] > 25),
        BuySignal('rsi', lambda df: qtpylib.crossed_above(df['rsi'], 30)),
        BuySignal('macd', lambda df: df['macd'] > df['macdsignal']),
        BuySignal('sma_short_golden_cross', lambda df: qtpylib.crossed_above(df['sma9'], df['sma50'])),
        BuySignal('ema_short_golden_cross', lambda df: qtpylib.crossed_above(df['ema9'], df['ema50'])),
        BuySignal('sma_long_golden_cross', lambda df: qtpylib.crossed_above(df['sma50'], df['sma200'])),
        BuySignal('ema_long_golden_cross', lambda df: qtpylib.crossed_above(df['ema50'], df['ema200'])),
        BuySignal('bollinger_bands', lambda df: qtpylib.crossed_above(df['close'], df['bb_lowerband'])),
        BuySignal('vwap_cross', lambda df: qtpylib.crossed_above(df['vwap'], df['close'])),
    ]

    sell_signals = [
        SellSignal('adx_strong_down', lambda df: df['adx'] > 25),
        SellSignal('rsi', lambda df: qtpylib.crossed_below(df['rsi'], 30)),
        SellSignal('macd', lambda df: df['macd'] < df['macdsignal']),
        SellSignal('sma_short_death_cross', lambda df: qtpylib.crossed_below(df['sma9'], df['sma50'])),
        SellSignal('ema_short_death_cross', lambda df: qtpylib.crossed_below(df['ema9'], df['ema50'])),
        SellSignal('sma_long_death_cross', lambda df: qtpylib.crossed_below(df['sma50'], df['sma200'])),
        SellSignal('ema_long_death_cross', lambda df: qtpylib.crossed_below(df['ema50'], df['ema200'])),
        SellSignal('bollinger_bands', lambda df: qtpylib.crossed_below(df['close'], df['bb_lowerband'])),
        SellSignal('vwap_cross', lambda df: qtpylib.crossed_below(df['vwap'], df['close'])),
    ]

    trends = ['upwards', 'sideways', 'downwards']

    def __init__(self, *args, **kwargs):
        super().__init__(*args, **kwargs)

        # TODO: Add loading parameter values from json
        logger = logging.getLogger(__name__)

        for trend in self.trends:
            for signal in [*self.buy_signals, *self.sell_signals]:
                logger.info(signal.name)
                setattr(self, f"{signal.type}_{trend}_trend_{signal.name}_weight",
                        IntParameter(
                            signal.min_value,
                            int(signal.max_value * self.precision),
                            default=signal.default_value,
                            space=signal.type,
                            optimize=signal.optimize,
                            load=True))

    def generate_weight_table_for(self, signal: str, param_space: str) -> dict:
        data = {}
        for trend in self.trends:
            data[trend] = getattr(self, f'{param_space}_{trend}_trend_{signal}_weight').value / self.precision
        return data

    def generate_config(self, signals: list, param_space) -> dict:
        config = {}
        for signal in signals:
            # config[signal] = self.generate_config_for(signal.name, signal.test, 'sell')
            config[signal] = {
                'test': signal.test,
                'trend_weights': self.generate_weight_table_for(signal, param_space),
                'debug_param': f'{signal}_weighted_{param_space}_signal'
            }
        return config

    @staticmethod
    def generate_weight_column(dataframe: DataFrame, signal: dict):
        return dataframe['trend'].map(signal['trend_weights'])

    def calculate_signal_strength(self, dataframe: DataFrame, config: dict):
        for signal in config.values():
            weight_column = self.generate_weight_column(dataframe, signal)
            if self.debuggable_weighted_signal_dataframe:
                dataframe.loc[signal['test'](dataframe), signal['debug_param']] = weight_column
                dataframe['total_buy_signal_strength'] += dataframe[signal['debug_param']]
            else:
                dataframe.loc[signal['test'](dataframe), 'total_buy_signal_strength'] += weight_column
        return dataframe

    # class HyperOpt:
    #     # Define a custom stoploss space.
    #     @staticmethod
    #     def stoploss_space():
    #         return [RealParameter(-0.01, -0.35, name='stoploss')]
=======
    sell___unclogger_enabled = \
        CategoricalParameter([True, False], default=True, space='sell', optimize=False, load=False)
    sell___unclogger_enabled_when_downwards = \
        CategoricalParameter([True, False], default=True, space='sell', optimize=False, load=False)
    sell___unclogger_enabled_when_sideways = \
        CategoricalParameter([True, False], default=True, space='sell', optimize=False, load=False)
    sell___unclogger_enabled_when_upwards = \
        CategoricalParameter([True, False], default=False, space='sell', optimize=False, load=False)
    sell___unclogger_minimal_losing_trades_open = \
        IntParameter(0, int(15 * precision), default=0, space='sell', optimize=True, load=True)
    sell___unclogger_minimal_losing_trade_duration_minutes = \
        IntParameter(0, int(300 * precision), default=0, space='sell', optimize=True, load=True)
    sell___unclogger_percentage_open_trades_losing = \
        IntParameter(0, int(100 * precision), default=0, space='sell', optimize=True, load=True)
    sell___unclogger_trend_lookback_candles_window = \
        IntParameter(0, int(100 * precision), default=0, space='sell', optimize=True, load=True)

    def __init__(self, *args, **kwargs):
        """
        First method to be called once during the MoniGoMani class initialization process
        :param args:
        :param kwargs:
        """
        initialization = 'Initialization'

        super().__init__(*args, **kwargs)
        if not self.dp:
            self.mgm_logger('error', initialization, 'Data Provider is not populated!' +
                            ' No indicators will be computed!')

        if (self.dp is not None) and (self.dp.runmode.value in ('backtest', 'hyperopt')):
            self.mgm_logger('info', initialization, 'Current run mode detected as: HyperOpting/BackTesting. ' +
                            'Auto updating is_dry_live_run_detected to: False')
            self.is_dry_live_run_detected = False

            self.timeframe = self.backtest_timeframe
            # ToDo: Implement syntax for all mgm_logging like this f'Parametername: {parametername}'
            self.mgm_logger('info', 'TimeFrame-Zoom', f'Auto updating timeframe to: {self.timeframe}')
        else:
            self.mgm_logger('info', initialization, 'Current run mode detected as: Dry/Live-Run. ' +
                            'Auto updating is_dry_live_run_detected to: True')
            self.is_dry_live_run_detected = True
>>>>>>> c5ab66b5

    def informative_pairs(self):
        """
        Defines additional informative pair/interval combinations to be cached from the exchange, these will be used
        during TimeFrame-Zoom.
        :return:
        """
        pairs = self.dp.current_whitelist()
        informative_pairs = [(pair, self.informative_timeframe) for pair in pairs]
        return informative_pairs

    def populate_indicators(self, dataframe: DataFrame, metadata: dict) -> DataFrame:
        """
        Adds indicators based on Run-Mode:
        If BackTesting/HyperOpting it pulls 'informative_pairs' (1h candles) to compute indicators, but then tests upon
        'backtest_timeframe' (5m or 1m candles) to simulate price movement during that 'timeframe' (1h candle).

        If Dry/Live-running it just pulls 'timeframe' (1h candles) to compute indicators.

        :param dataframe: Dataframe with data from the exchange
        :param metadata: Additional information, like the currently traded pair
        :return: a Dataframe with all mandatory indicators for MoniGoMani
        """
        timeframe_zoom = 'TimeFrame-Zoom'

        # Compute indicator data during Backtesting / Hyperopting
        if self.is_dry_live_run_detected is False:
            self.mgm_logger('info', timeframe_zoom, 'Backtesting/Hyperopting this strategy with a ' +
                            f'informative_timeframe ({self.informative_timeframe}candles) and a ' +
                            f'backtest_timeframe ({self.backtest_timeframe} candles)')

            # Warning! This method gets ALL downloaded data that you have (when in backtesting mode).
            # If you have many months or years downloaded for this pair, this will take a long time!
            informative = self.dp.get_pair_dataframe(pair=metadata['pair'], timeframe=self.informative_timeframe)

            # Throw away older data that isn't needed.
            first_informative = dataframe["date"].min().floor("H")
            informative = informative[informative["date"] >= first_informative]

            # Populate indicators at a larger timeframe
            informative = self._populate_indicators(informative.copy(), metadata)

            # Merge indicators back in with, filling in missing values.
            dataframe = merge_informative_pair(dataframe, informative, self.timeframe, self.informative_timeframe,
                                               ffill=True)

            # Rename columns, since merge_informative_pair adds `_<timeframe>` to the end of each name.
            # Skip over date etc..
            skip_columns = [(s + "_" + self.informative_timeframe) for s in
                            ['date', 'open', 'high', 'low', 'close', 'volume']]
            dataframe.rename(columns=lambda s: s.replace("_{}".format(self.informative_timeframe), "") if
            (not s in skip_columns) else s, inplace=True)

        # Compute indicator data during Dry & Live Running
        else:
            self.mgm_logger('info', timeframe_zoom,
                            f'Dry/Live-running MoniGoMani with normal timeframe ({self.timeframe} candles)')
            # Just populate indicators.
            dataframe = self._populate_indicators(dataframe, metadata)

        return dataframe

    def _populate_indicators(self, dataframe: DataFrame, metadata: dict) -> DataFrame:
        """
        Adds several different TA indicators to the given DataFrame.
        Should be called with 'informative_pair' (1h candles) during backtesting/hyperopting!

        Performance Note: For the best performance be frugal on the number of indicators you are using.
        Let uncomment only the indicator you are using in MoniGoMani or your hyperopt configuration,
        otherwise you will waste your memory and CPU usage.
        :param dataframe: Dataframe with data from the exchange
        :param metadata: Additional information, like the currently traded pair
        :return: a Dataframe with all mandatory indicators for MoniGoMani
        """

        # Momentum Indicators (timeperiod is expressed in candles)
        # -------------------

        # ADX - Average Directional Index (The Trend Strength Indicator)
        dataframe['adx'] = ta.ADX(dataframe, timeperiod=14)  # 14 timeperiods is usually used for ADX

        # +DM (Positive Directional Indicator) = current high - previous high
        dataframe['plus_di'] = ta.PLUS_DI(dataframe, timeperiod=25)
        # -DM (Negative Directional Indicator) = previous low - current low
        dataframe['minus_di'] = ta.MINUS_DI(dataframe, timeperiod=25)

        # RSI - Relative Strength Index (Under bought / Over sold & Over bought / Under sold indicator Indicator)
        dataframe['rsi'] = ta.RSI(dataframe)

        # MACD - Moving Average Convergence Divergence
        macd = ta.MACD(dataframe)
        dataframe['macd'] = macd['macd']  # MACD - Blue TradingView Line (Bullish if on top)
        dataframe['macdsignal'] = macd['macdsignal']  # Signal - Orange TradingView Line (Bearish if on top)

        # Overlap Studies
        # ---------------

        # SMA's & EMA's are trend following tools (Should not be used when line goes sideways)
        # SMA - Simple Moving Average (Moves slower compared to EMA, price trend over X periods)
        dataframe['sma9'] = ta.SMA(dataframe, timeperiod=9)
        dataframe['sma50'] = ta.SMA(dataframe, timeperiod=50)
        dataframe['sma200'] = ta.SMA(dataframe, timeperiod=200)

        # EMA - Exponential Moving Average (Moves quicker compared to SMA, more weight added)
        # (For traders who trade intra-day and fast-moving markets, the EMA is more applicable)
        dataframe['ema9'] = ta.EMA(dataframe, timeperiod=9)  # timeperiod is expressed in candles
        dataframe['ema50'] = ta.EMA(dataframe, timeperiod=50)
        dataframe['ema200'] = ta.EMA(dataframe, timeperiod=200)

        # Bollinger Bands
        bollinger = qtpylib.bollinger_bands(qtpylib.typical_price(dataframe), window=20, stds=2)
        dataframe['bb_lowerband'] = bollinger['lower']
        dataframe['bb_upperband'] = bollinger['upper']

        # Volume Indicators
        # -----------------

        # VWAP - Volume Weighted Average Price
        dataframe['vwap'] = qtpylib.vwap(dataframe)

        # Weighted Variables
        # ------------------

        # Initialize weighted buy/sell signal variables if they are needed (should be 0 = false by default)
        if self.debuggable_weighted_signal_dataframe:
            dataframe['adx_strong_up_weighted_buy_signal'] = dataframe['adx_strong_down_weighted_sell_signal'] = 0
            dataframe['rsi_weighted_buy_signal'] = dataframe['rsi_weighted_sell_signal'] = 0
            dataframe['macd_weighted_buy_signal'] = dataframe['macd_weighted_sell_signal'] = 0
            dataframe['sma_short_golden_cross_weighted_buy_signal'] = 0
            dataframe['sma_short_death_cross_weighted_sell_signal'] = 0
            dataframe['ema_short_golden_cross_weighted_buy_signal'] = 0
            dataframe['ema_short_death_cross_weighted_sell_signal'] = 0
            dataframe['sma_long_golden_cross_weighted_buy_signal'] = 0
            dataframe['sma_long_death_cross_weighted_sell_signal'] = 0
            dataframe['ema_long_golden_cross_weighted_buy_signal'] = 0
            dataframe['ema_long_death_cross_weighted_sell_signal'] = 0
            dataframe['bollinger_bands_weighted_buy_signal'] = dataframe['bollinger_bands_weighted_sell_signal'] = 0
            dataframe['vwap_cross_weighted_buy_signal'] = dataframe['vwap_cross_weighted_sell_signal'] = 0

        # Initialize total signal variables (should be 0 = false by default)
        dataframe['total_buy_signal_strength'] = dataframe['total_sell_signal_strength'] = 0

        # Trend Detection
        # ---------------

        # Detect if current trend going Downwards / Sideways / Upwards, strategy will respond accordingly
        dataframe.loc[(dataframe['adx'] > 20) & (dataframe['plus_di'] < dataframe['minus_di']), 'trend'] = 'downwards'
        dataframe.loc[dataframe['adx'] < 20, 'trend'] = 'sideways'
        dataframe.loc[(dataframe['adx'] > 20) & (dataframe['plus_di'] > dataframe['minus_di']), 'trend'] = 'upwards'

        # Trend Indicator Custom Information Storage
        # -------------------------------------
        # Store the trend indicator mapped to the correct date-times for all pairs in pair_list jf needed,
        # stored in custom information storage to maintain backtest/hyperopt-ability while using the sell unclogger
        if self.sell___unclogger_enabled.value and (self.is_dry_live_run_detected is False):
            self.mgm_logger('info', 'Custom Information Storage', 'Storing whole \'trend\' indicator for ' +
                            'pair (' + metadata['pair'] + ') in custom_info')

            if metadata['pair'] not in self.custom_info['trend_indicator']:
                self.custom_info['trend_indicator'][metadata['pair']] = {}
            self.custom_info['trend_indicator'][metadata['pair']] = \
                dataframe[['date', 'trend']].dropna().copy().set_index('date')

        return dataframe

    def populate_buy_trend(self, dataframe: DataFrame, metadata: dict) -> DataFrame:
        """
        Based on TA indicators, populates the buy signal for the given dataframe
        :param dataframe: DataFrame populated with indicators
        :param metadata: Additional information, like the currently traded pair
        :return: DataFrame with buy column
        """
        config = self.generate_config(self.buy_signals, 'buy')
        dataframe = self.calculate_signal_strength(dataframe, config)

<<<<<<< HEAD
=======
        # If a Weighted Buy Signal goes off => Bullish Indication, Set to true (=1) and multiply by weight percentage

        if self.debuggable_weighted_signal_dataframe:
            # Weighted Buy Signal: ADX above 25 & +DI above -DI (The trend has strength while moving up)
            dataframe.loc[(dataframe['trend'] == 'downwards') & (dataframe['adx'] > 25),
                          'adx_strong_up_weighted_buy_signal'] = \
                self.buy_downwards_trend_adx_strong_up_weight.value / self.precision
            dataframe.loc[(dataframe['trend'] == 'sideways') & (dataframe['adx'] > 25),
                          'adx_strong_up_weighted_buy_signal'] = \
                self.buy_sideways_trend_adx_strong_up_weight.value / self.precision
            dataframe.loc[(dataframe['trend'] == 'upwards') & (dataframe['adx'] > 25),
                          'adx_strong_up_weighted_buy_signal'] = \
                self.buy_upwards_trend_adx_strong_up_weight.value / self.precision
            dataframe['total_buy_signal_strength'] += dataframe['adx_strong_up_weighted_buy_signal']

            # Weighted Buy Signal: RSI crosses above 30 (Under-bought / low-price and rising indication)
            dataframe.loc[(dataframe['trend'] == 'downwards') & qtpylib.crossed_above(dataframe['rsi'], 30),
                          'rsi_weighted_buy_signal'] = self.buy_downwards_trend_rsi_weight.value / self.precision
            dataframe.loc[(dataframe['trend'] == 'sideways') & qtpylib.crossed_above(dataframe['rsi'], 30),
                          'rsi_weighted_buy_signal'] = self.buy_sideways_trend_rsi_weight.value / self.precision
            dataframe.loc[(dataframe['trend'] == 'upwards') & qtpylib.crossed_above(dataframe['rsi'], 30),
                          'rsi_weighted_buy_signal'] = self.buy_upwards_trend_rsi_weight.value / self.precision
            dataframe['total_buy_signal_strength'] += dataframe['rsi_weighted_buy_signal']

            # Weighted Buy Signal: MACD above Signal
            dataframe.loc[(dataframe['trend'] == 'downwards') & (dataframe['macd'] > dataframe['macdsignal']),
                          'macd_weighted_buy_signal'] = self.buy_downwards_trend_macd_weight.value / self.precision
            dataframe.loc[(dataframe['trend'] == 'sideways') & (dataframe['macd'] > dataframe['macdsignal']),
                          'macd_weighted_buy_signal'] = self.buy_sideways_trend_macd_weight.value / self.precision
            dataframe.loc[(dataframe['trend'] == 'upwards') & (dataframe['macd'] > dataframe['macdsignal']),
                          'macd_weighted_buy_signal'] = self.buy_upwards_trend_macd_weight.value / self.precision
            dataframe['total_buy_signal_strength'] += dataframe['macd_weighted_buy_signal']

            # Weighted Buy Signal: SMA short term Golden Cross (Short term SMA crosses above Medium term SMA)
            dataframe.loc[(dataframe['trend'] == 'downwards') & qtpylib.crossed_above(dataframe['sma9'], dataframe[
                'sma50']), 'sma_short_golden_cross_weighted_buy_signal'] = \
                self.buy_downwards_trend_sma_short_golden_cross_weight.value / self.precision
            dataframe.loc[(dataframe['trend'] == 'sideways') & qtpylib.crossed_above(dataframe['sma9'], dataframe[
                'sma50']), 'sma_short_golden_cross_weighted_buy_signal'] = \
                self.buy_sideways_trend_sma_short_golden_cross_weight.value / self.precision
            dataframe.loc[(dataframe['trend'] == 'upwards') & qtpylib.crossed_above(dataframe['sma9'], dataframe[
                'sma50']), 'sma_short_golden_cross_weighted_buy_signal'] = \
                self.buy_upwards_trend_sma_short_golden_cross_weight.value / self.precision
            dataframe['total_buy_signal_strength'] += dataframe['sma_short_golden_cross_weighted_buy_signal']

            # Weighted Buy Signal: EMA short term Golden Cross (Short term EMA crosses above Medium term EMA)
            dataframe.loc[(dataframe['trend'] == 'downwards') & qtpylib.crossed_above(dataframe['ema9'], dataframe[
                'ema50']), 'ema_short_golden_cross_weighted_buy_signal'] = \
                self.buy_downwards_trend_ema_short_golden_cross_weight.value / self.precision
            dataframe.loc[(dataframe['trend'] == 'sideways') & qtpylib.crossed_above(dataframe['ema9'], dataframe[
                'ema50']), 'ema_short_golden_cross_weighted_buy_signal'] = \
                self.buy_sideways_trend_ema_short_golden_cross_weight.value / self.precision
            dataframe.loc[(dataframe['trend'] == 'upwards') & qtpylib.crossed_above(dataframe['ema9'], dataframe[
                'ema50']), 'ema_short_golden_cross_weighted_buy_signal'] = \
                self.buy_upwards_trend_ema_short_golden_cross_weight.value / self.precision
            dataframe['total_buy_signal_strength'] += dataframe['ema_short_golden_cross_weighted_buy_signal']

            # Weighted Buy Signal: SMA long term Golden Cross (Medium term SMA crosses above Long term SMA)
            dataframe.loc[(dataframe['trend'] == 'downwards') & qtpylib.crossed_above(dataframe['sma50'], dataframe[
                'sma200']), 'sma_long_golden_cross_weighted_buy_signal'] = \
                self.buy_downwards_trend_sma_long_golden_cross_weight.value / self.precision
            dataframe.loc[(dataframe['trend'] == 'sideways') & qtpylib.crossed_above(dataframe['sma50'], dataframe[
                'sma200']), 'sma_long_golden_cross_weighted_buy_signal'] = \
                self.buy_sideways_trend_sma_long_golden_cross_weight.value / self.precision
            dataframe.loc[(dataframe['trend'] == 'upwards') & qtpylib.crossed_above(dataframe['sma50'], dataframe[
                'sma200']), 'sma_long_golden_cross_weighted_buy_signal'] = \
                self.buy_upwards_trend_sma_long_golden_cross_weight.value / self.precision
            dataframe['total_buy_signal_strength'] += dataframe['sma_long_golden_cross_weighted_buy_signal']

            # Weighted Buy Signal: EMA long term Golden Cross (Medium term EMA crosses above Long term EMA)
            dataframe.loc[(dataframe['trend'] == 'downwards') & qtpylib.crossed_above(dataframe['ema50'], dataframe[
                'ema200']), 'ema_long_golden_cross_weighted_buy_signal'] = \
                self.buy_downwards_trend_ema_long_golden_cross_weight.value / self.precision
            dataframe.loc[(dataframe['trend'] == 'sideways') & qtpylib.crossed_above(dataframe['ema50'], dataframe[
                'ema200']), 'ema_long_golden_cross_weighted_buy_signal'] = \
                self.buy_sideways_trend_ema_long_golden_cross_weight.value / self.precision
            dataframe.loc[(dataframe['trend'] == 'upwards') & qtpylib.crossed_above(dataframe['ema50'], dataframe[
                'ema200']), 'ema_long_golden_cross_weighted_buy_signal'] = \
                self.buy_upwards_trend_ema_long_golden_cross_weight.value / self.precision
            dataframe['total_buy_signal_strength'] += dataframe['ema_long_golden_cross_weighted_buy_signal']

            # Weighted Buy Signal: Re-Entering Lower Bollinger Band after downward breakout
            # (Candle closes below Upper Bollinger Band)
            dataframe.loc[(dataframe['trend'] == 'downwards') & qtpylib.crossed_above(dataframe['close'], dataframe[
                'bb_lowerband']), 'bollinger_bands_weighted_buy_signal'] = \
                self.buy_downwards_trend_bollinger_bands_weight.value / self.precision
            dataframe.loc[(dataframe['trend'] == 'sideways') & qtpylib.crossed_above(dataframe['close'], dataframe[
                'bb_lowerband']), 'bollinger_bands_weighted_buy_signal'] = \
                self.buy_sideways_trend_bollinger_bands_weight.value / self.precision
            dataframe.loc[(dataframe['trend'] == 'upwards') & qtpylib.crossed_above(dataframe['close'], dataframe[
                'bb_lowerband']), 'bollinger_bands_weighted_buy_signal'] = \
                self.buy_upwards_trend_bollinger_bands_weight.value / self.precision
            dataframe['total_buy_signal_strength'] += dataframe['bollinger_bands_weighted_buy_signal']

            # Weighted Buy Signal: VWAP crosses above current price (Simultaneous rapid increase in volume and price)
            dataframe.loc[(dataframe['trend'] == 'downwards') & qtpylib.crossed_above(dataframe['vwap'], dataframe[
                'close']), 'vwap_cross_weighted_buy_signal'] = \
                self.buy_downwards_trend_vwap_cross_weight.value / self.precision
            dataframe.loc[(dataframe['trend'] == 'sideways') & qtpylib.crossed_above(dataframe['vwap'], dataframe[
                'close']), 'vwap_cross_weighted_buy_signal'] = \
                self.buy_sideways_trend_vwap_cross_weight.value / self.precision
            dataframe.loc[(dataframe['trend'] == 'upwards') & qtpylib.crossed_above(dataframe['vwap'], dataframe[
                'close']), 'vwap_cross_weighted_buy_signal'] = \
                self.buy_upwards_trend_vwap_cross_weight.value / self.precision
            dataframe['total_buy_signal_strength'] += dataframe['vwap_cross_weighted_buy_signal']

        else:
            # Weighted Buy Signal: ADX above 25 & +DI above -DI (The trend has strength while moving up)
            dataframe.loc[(dataframe['trend'] == 'downwards') & (dataframe['adx'] > 25),
                          'total_buy_signal_strength'] += \
                self.buy_downwards_trend_adx_strong_up_weight.value / self.precision
            dataframe.loc[(dataframe['trend'] == 'sideways') & (dataframe['adx'] > 25),
                          'total_buy_signal_strength'] += \
                self.buy_sideways_trend_adx_strong_up_weight.value / self.precision
            dataframe.loc[(dataframe['trend'] == 'upwards') & (dataframe['adx'] > 25),
                          'total_buy_signal_strength'] += \
                self.buy_upwards_trend_adx_strong_up_weight.value / self.precision

            # Weighted Buy Signal: RSI crosses above 30 (Under-bought / low-price and rising indication)
            dataframe.loc[(dataframe['trend'] == 'downwards') & qtpylib.crossed_above(dataframe['rsi'], 30),
                          'total_buy_signal_strength'] += self.buy_downwards_trend_rsi_weight.value / self.precision
            dataframe.loc[(dataframe['trend'] == 'sideways') & qtpylib.crossed_above(dataframe['rsi'], 30),
                          'total_buy_signal_strength'] += self.buy_sideways_trend_rsi_weight.value / self.precision
            dataframe.loc[(dataframe['trend'] == 'upwards') & qtpylib.crossed_above(dataframe['rsi'], 30),
                          'total_buy_signal_strength'] += self.buy_upwards_trend_rsi_weight.value / self.precision

            # Weighted Buy Signal: MACD above Signal
            dataframe.loc[(dataframe['trend'] == 'downwards') & (dataframe['macd'] > dataframe['macdsignal']),
                          'total_buy_signal_strength'] += self.buy_downwards_trend_macd_weight.value / self.precision
            dataframe.loc[(dataframe['trend'] == 'sideways') & (dataframe['macd'] > dataframe['macdsignal']),
                          'total_buy_signal_strength'] += self.buy_sideways_trend_macd_weight.value / self.precision
            dataframe.loc[(dataframe['trend'] == 'upwards') & (dataframe['macd'] > dataframe['macdsignal']),
                          'total_buy_signal_strength'] += self.buy_upwards_trend_macd_weight.value / self.precision

            # Weighted Buy Signal: SMA short term Golden Cross (Short term SMA crosses above Medium term SMA)
            dataframe.loc[(dataframe['trend'] == 'downwards') & qtpylib.crossed_above(dataframe['sma9'], dataframe[
                'sma50']), 'total_buy_signal_strength'] += \
                self.buy_downwards_trend_sma_short_golden_cross_weight.value / self.precision
            dataframe.loc[(dataframe['trend'] == 'sideways') & qtpylib.crossed_above(dataframe['sma9'], dataframe[
                'sma50']), 'total_buy_signal_strength'] += \
                self.buy_sideways_trend_sma_short_golden_cross_weight.value / self.precision
            dataframe.loc[(dataframe['trend'] == 'upwards') & qtpylib.crossed_above(dataframe['sma9'], dataframe[
                'sma50']), 'total_buy_signal_strength'] += \
                self.buy_upwards_trend_sma_short_golden_cross_weight.value / self.precision

            # Weighted Buy Signal: EMA short term Golden Cross (Short term EMA crosses above Medium term EMA)
            dataframe.loc[(dataframe['trend'] == 'downwards') & qtpylib.crossed_above(dataframe['ema9'], dataframe[
                'ema50']), 'total_buy_signal_strength'] += \
                self.buy_downwards_trend_ema_short_golden_cross_weight.value / self.precision
            dataframe.loc[(dataframe['trend'] == 'sideways') & qtpylib.crossed_above(dataframe['ema9'], dataframe[
                'ema50']), 'total_buy_signal_strength'] += \
                self.buy_sideways_trend_ema_short_golden_cross_weight.value / self.precision
            dataframe.loc[(dataframe['trend'] == 'upwards') & qtpylib.crossed_above(dataframe['ema9'], dataframe[
                'ema50']), 'total_buy_signal_strength'] += \
                self.buy_upwards_trend_ema_short_golden_cross_weight.value / self.precision

            # Weighted Buy Signal: SMA long term Golden Cross (Medium term SMA crosses above Long term SMA)
            dataframe.loc[(dataframe['trend'] == 'downwards') & qtpylib.crossed_above(dataframe['sma50'], dataframe[
                'sma200']), 'total_buy_signal_strength'] += \
                self.buy_downwards_trend_sma_long_golden_cross_weight.value / self.precision
            dataframe.loc[(dataframe['trend'] == 'sideways') & qtpylib.crossed_above(dataframe['sma50'], dataframe[
                'sma200']), 'total_buy_signal_strength'] += \
                self.buy_sideways_trend_sma_long_golden_cross_weight.value / self.precision
            dataframe.loc[(dataframe['trend'] == 'upwards') & qtpylib.crossed_above(dataframe['sma50'], dataframe[
                'sma200']), 'total_buy_signal_strength'] += \
                self.buy_upwards_trend_sma_long_golden_cross_weight.value / self.precision

            # Weighted Buy Signal: EMA long term Golden Cross (Medium term EMA crosses above Long term EMA)
            dataframe.loc[(dataframe['trend'] == 'downwards') & qtpylib.crossed_above(dataframe['ema50'], dataframe[
                'ema200']), 'total_buy_signal_strength'] += \
                self.buy_downwards_trend_ema_long_golden_cross_weight.value / self.precision
            dataframe.loc[(dataframe['trend'] == 'sideways') & qtpylib.crossed_above(dataframe['ema50'], dataframe[
                'ema200']), 'total_buy_signal_strength'] += \
                self.buy_sideways_trend_ema_long_golden_cross_weight.value / self.precision
            dataframe.loc[(dataframe['trend'] == 'upwards') & qtpylib.crossed_above(dataframe['ema50'], dataframe[
                'ema200']), 'total_buy_signal_strength'] += \
                self.buy_upwards_trend_ema_long_golden_cross_weight.value / self.precision

            # Weighted Buy Signal: Re-Entering Lower Bollinger Band after downward breakout
            # (Candle closes below Upper Bollinger Band)
            dataframe.loc[(dataframe['trend'] == 'downwards') & qtpylib.crossed_above(dataframe['close'], dataframe[
                'bb_lowerband']), 'total_buy_signal_strength'] += \
                self.buy_downwards_trend_bollinger_bands_weight.value / self.precision
            dataframe.loc[(dataframe['trend'] == 'sideways') & qtpylib.crossed_above(dataframe['close'], dataframe[
                'bb_lowerband']), 'total_buy_signal_strength'] += \
                self.buy_sideways_trend_bollinger_bands_weight.value / self.precision
            dataframe.loc[(dataframe['trend'] == 'upwards') & qtpylib.crossed_above(dataframe['close'], dataframe[
                'bb_lowerband']), 'total_buy_signal_strength'] += \
                self.buy_upwards_trend_bollinger_bands_weight.value / self.precision

            # Weighted Buy Signal: VWAP crosses above current price (Simultaneous rapid increase in volume and price)
            dataframe.loc[(dataframe['trend'] == 'downwards') & qtpylib.crossed_above(dataframe['vwap'], dataframe[
                'close']), 'total_buy_signal_strength'] += \
                self.buy_downwards_trend_vwap_cross_weight.value / self.precision
            dataframe.loc[(dataframe['trend'] == 'sideways') & qtpylib.crossed_above(dataframe['vwap'], dataframe[
                'close']), 'total_buy_signal_strength'] += \
                self.buy_sideways_trend_vwap_cross_weight.value / self.precision
            dataframe.loc[(dataframe['trend'] == 'upwards') & qtpylib.crossed_above(dataframe['vwap'], dataframe[
                'close']), 'total_buy_signal_strength'] += \
                self.buy_upwards_trend_vwap_cross_weight.value / self.precision

        # Check if buy signal should be sent depending on the current trend
>>>>>>> c5ab66b5
        dataframe.loc[
            (
                    (dataframe['trend'] == 'downwards') &
                    (dataframe['total_buy_signal_strength'] >= self.buy__downwards_trend_total_signal_needed.value /
                     self.precision)
            ) | (
                    (dataframe['trend'] == 'sideways') &
                    (dataframe['total_buy_signal_strength'] >= self.buy__sideways_trend_total_signal_needed.value /
                     self.precision)
            ) | (
                    (dataframe['trend'] == 'upwards') &
                    (dataframe['total_buy_signal_strength'] >= self.buy__upwards_trend_total_signal_needed.value /
                     self.precision)
            ), 'buy'] = 1

        # Override Buy Signal: When configured buy signals can be completely turned off for each kind of trend
        if not self.buy___trades_when_downwards.value / self.precision:
            dataframe.loc[dataframe['trend'] == 'downwards', 'buy'] = 0
        if not self.buy___trades_when_sideways.value / self.precision:
            dataframe.loc[dataframe['trend'] == 'sideways', 'buy'] = 0
        if not self.buy___trades_when_upwards.value / self.precision:
            dataframe.loc[dataframe['trend'] == 'upwards', 'buy'] = 0

        return dataframe

    def populate_sell_trend(self, dataframe: DataFrame, metadata: dict) -> DataFrame:
        """
        Based on TA indicators, populates the sell signal for the given dataframe
        :param dataframe: DataFrame populated with indicators
        :param metadata: Additional information, like the currently traded pair
        :return: DataFrame with buy column
        """

        # If a Weighted Sell Signal goes off => Bearish Indication, Set to true (=1) and multiply by weight percentage
<<<<<<< HEAD
        config = self.generate_config(self.sell_signals, 'sell')
        dataframe = self.calculate_signal_strength(dataframe, config)
=======

        if self.debuggable_weighted_signal_dataframe:
            # Weighted Sell Signal: ADX above 25 & +DI below -DI (The trend has strength while moving down)
            dataframe.loc[(dataframe['trend'] == 'downwards') & (dataframe['adx'] > 25),
                          'adx_strong_down_weighted_sell_signal'] = \
                self.sell_downwards_trend_adx_strong_down_weight.value / self.precision
            dataframe.loc[(dataframe['trend'] == 'sideways') & (dataframe['adx'] > 25),
                          'adx_strong_down_weighted_sell_signal'] = \
                self.sell_sideways_trend_adx_strong_down_weight.value / self.precision
            dataframe.loc[(dataframe['trend'] == 'upwards') & (dataframe['adx'] > 25),
                          'adx_strong_down_weighted_sell_signal'] = \
                self.sell_upwards_trend_adx_strong_down_weight.value / self.precision
            dataframe['total_sell_signal_strength'] += dataframe['adx_strong_down_weighted_sell_signal']

            # Weighted Sell Signal: RSI crosses below 70 (Over-bought / high-price and dropping indication)
            dataframe.loc[(dataframe['trend'] == 'downwards') & qtpylib.crossed_below(dataframe['rsi'], 70),
                          'rsi_weighted_sell_signal'] = self.sell_downwards_trend_rsi_weight.value / self.precision
            dataframe.loc[(dataframe['trend'] == 'sideways') & qtpylib.crossed_below(dataframe['rsi'], 70),
                          'rsi_weighted_sell_signal'] = self.sell_sideways_trend_rsi_weight.value / self.precision
            dataframe.loc[(dataframe['trend'] == 'upwards') & qtpylib.crossed_below(dataframe['rsi'], 70),
                          'rsi_weighted_sell_signal'] = self.sell_upwards_trend_rsi_weight.value / self.precision
            dataframe['total_sell_signal_strength'] += dataframe['rsi_weighted_sell_signal']

            # Weighted Sell Signal: MACD below Signal
            dataframe.loc[(dataframe['trend'] == 'downwards') & (dataframe['macd'] < dataframe['macdsignal']),
                          'macd_weighted_sell_signal'] = self.sell_downwards_trend_macd_weight.value / self.precision
            dataframe.loc[(dataframe['trend'] == 'sideways') & (dataframe['macd'] < dataframe['macdsignal']),
                          'macd_weighted_sell_signal'] = self.sell_sideways_trend_macd_weight.value / self.precision
            dataframe.loc[(dataframe['trend'] == 'upwards') & (dataframe['macd'] < dataframe['macdsignal']),
                          'macd_weighted_sell_signal'] = self.sell_upwards_trend_macd_weight.value / self.precision
            dataframe['total_sell_signal_strength'] += dataframe['macd_weighted_sell_signal']

            # Weighted Sell Signal: SMA short term Death Cross (Short term SMA crosses below Medium term SMA)
            dataframe.loc[(dataframe['trend'] == 'downwards') & qtpylib.crossed_below(dataframe['sma9'], dataframe[
                'sma50']), 'sma_short_death_cross_weighted_sell_signal'] = \
                self.sell_downwards_trend_sma_short_death_cross_weight.value / self.precision
            dataframe.loc[(dataframe['trend'] == 'sideways') & qtpylib.crossed_below(dataframe['sma9'], dataframe[
                'sma50']), 'sma_short_death_cross_weighted_sell_signal'] = \
                self.sell_sideways_trend_sma_short_death_cross_weight.value / self.precision
            dataframe.loc[(dataframe['trend'] == 'upwards') & qtpylib.crossed_below(dataframe['sma9'], dataframe[
                'sma50']), 'sma_short_death_cross_weighted_sell_signal'] = \
                self.sell_upwards_trend_sma_short_death_cross_weight.value / self.precision
            dataframe['total_sell_signal_strength'] += dataframe['sma_short_death_cross_weighted_sell_signal']

            # Weighted Sell Signal: EMA short term Death Cross (Short term EMA crosses below Medium term EMA)
            dataframe.loc[(dataframe['trend'] == 'downwards') & qtpylib.crossed_below(dataframe['ema9'], dataframe[
                'ema50']), 'ema_short_death_cross_weighted_sell_signal'] = \
                self.sell_downwards_trend_ema_short_death_cross_weight.value / self.precision
            dataframe.loc[(dataframe['trend'] == 'sideways') & qtpylib.crossed_below(dataframe['ema9'], dataframe[
                'ema50']), 'ema_short_death_cross_weighted_sell_signal'] = \
                self.sell_sideways_trend_ema_short_death_cross_weight.value / self.precision
            dataframe.loc[(dataframe['trend'] == 'upwards') & qtpylib.crossed_below(dataframe['ema9'], dataframe[
                'ema50']), 'ema_short_death_cross_weighted_sell_signal'] = \
                self.sell_upwards_trend_ema_short_death_cross_weight.value / self.precision
            dataframe['total_sell_signal_strength'] += dataframe['ema_short_death_cross_weighted_sell_signal']

            # Weighted Sell Signal: SMA long term Death Cross (Medium term SMA crosses below Long term SMA)
            dataframe.loc[(dataframe['trend'] == 'downwards') & qtpylib.crossed_below(dataframe['sma50'], dataframe[
                'sma200']), 'sma_long_death_cross_weighted_sell_signal'] = \
                self.sell_downwards_trend_sma_long_death_cross_weight.value / self.precision
            dataframe.loc[(dataframe['trend'] == 'sideways') & qtpylib.crossed_below(dataframe['sma50'], dataframe[
                'sma200']), 'sma_long_death_cross_weighted_sell_signal'] = \
                self.sell_sideways_trend_sma_long_death_cross_weight.value / self.precision
            dataframe.loc[(dataframe['trend'] == 'upwards') & qtpylib.crossed_below(dataframe['sma50'], dataframe[
                'sma200']), 'sma_long_death_cross_weighted_sell_signal'] = \
                self.sell_upwards_trend_sma_long_death_cross_weight.value / self.precision
            dataframe['total_sell_signal_strength'] += dataframe['sma_long_death_cross_weighted_sell_signal']

            # Weighted Sell Signal: EMA long term Death Cross (Medium term EMA crosses below Long term EMA)
            dataframe.loc[(dataframe['trend'] == 'downwards') & qtpylib.crossed_below(dataframe['ema50'], dataframe[
                'ema200']), 'ema_long_death_cross_weighted_sell_signal'] = \
                self.sell_downwards_trend_ema_long_death_cross_weight.value / self.precision
            dataframe.loc[(dataframe['trend'] == 'sideways') & qtpylib.crossed_below(dataframe['ema50'], dataframe[
                'ema200']), 'ema_long_death_cross_weighted_sell_signal'] = \
                self.sell_sideways_trend_ema_long_death_cross_weight.value / self.precision
            dataframe.loc[(dataframe['trend'] == 'upwards') & qtpylib.crossed_below(dataframe['ema50'], dataframe[
                'ema200']), 'ema_long_death_cross_weighted_sell_signal'] = \
                self.sell_upwards_trend_ema_long_death_cross_weight.value / self.precision
            dataframe['total_sell_signal_strength'] += dataframe['ema_long_death_cross_weighted_sell_signal']

            # Weighted Sell Signal: Re-Entering Upper Bollinger Band after upward breakout
            # (Candle closes below Upper Bollinger Band)
            dataframe.loc[(dataframe['trend'] == 'downwards') & qtpylib.crossed_below(dataframe['close'], dataframe[
                'bb_upperband']), 'bollinger_bands_weighted_sell_signal'] = \
                self.sell_downwards_trend_bollinger_bands_weight.value / self.precision
            dataframe.loc[(dataframe['trend'] == 'sideways') & qtpylib.crossed_below(dataframe['close'], dataframe[
                'bb_upperband']), 'bollinger_bands_weighted_sell_signal'] = \
                self.sell_sideways_trend_bollinger_bands_weight.value / self.precision
            dataframe.loc[(dataframe['trend'] == 'upwards') & qtpylib.crossed_below(dataframe['close'], dataframe[
                'bb_upperband']), 'bollinger_bands_weighted_sell_signal'] = \
                self.sell_upwards_trend_bollinger_bands_weight.value / self.precision
            dataframe['total_sell_signal_strength'] += dataframe['bollinger_bands_weighted_sell_signal']

            # Weighted Sell Signal: VWAP crosses below current price
            dataframe.loc[(dataframe['trend'] == 'downwards') & qtpylib.crossed_below(dataframe['vwap'], dataframe[
                'close']), 'vwap_cross_weighted_sell_signal'] = \
                self.sell_downwards_trend_vwap_cross_weight.value / self.precision
            dataframe.loc[(dataframe['trend'] == 'sideways') & qtpylib.crossed_below(dataframe['vwap'], dataframe[
                'close']), 'vwap_cross_weighted_sell_signal'] = \
                self.sell_sideways_trend_vwap_cross_weight.value / self.precision
            dataframe.loc[(dataframe['trend'] == 'upwards') & qtpylib.crossed_below(dataframe['vwap'], dataframe[
                'close']), 'vwap_cross_weighted_sell_signal'] = \
                self.sell_upwards_trend_vwap_cross_weight.value / self.precision
            dataframe['total_sell_signal_strength'] += dataframe['vwap_cross_weighted_sell_signal']

        else:
            # Weighted Sell Signal: ADX above 25 & +DI below -DI (The trend has strength while moving down)
            dataframe.loc[(dataframe['trend'] == 'downwards') & (dataframe['adx'] > 25),
                          'total_sell_signal_strength'] += \
                self.sell_downwards_trend_adx_strong_down_weight.value / self.precision
            dataframe.loc[(dataframe['trend'] == 'sideways') & (dataframe['adx'] > 25),
                          'total_sell_signal_strength'] += \
                self.sell_sideways_trend_adx_strong_down_weight.value / self.precision
            dataframe.loc[(dataframe['trend'] == 'upwards') & (dataframe['adx'] > 25),
                          'total_sell_signal_strength'] += \
                self.sell_upwards_trend_adx_strong_down_weight.value / self.precision

            # Weighted Sell Signal: RSI crosses below 70 (Over-bought / high-price and dropping indication)
            dataframe.loc[(dataframe['trend'] == 'downwards') & qtpylib.crossed_below(dataframe['rsi'], 70),
                          'total_sell_signal_strength'] += self.sell_downwards_trend_rsi_weight.value / self.precision
            dataframe.loc[(dataframe['trend'] == 'sideways') & qtpylib.crossed_below(dataframe['rsi'], 70),
                          'total_sell_signal_strength'] += self.sell_sideways_trend_rsi_weight.value / self.precision
            dataframe.loc[(dataframe['trend'] == 'upwards') & qtpylib.crossed_below(dataframe['rsi'], 70),
                          'total_sell_signal_strength'] += self.sell_upwards_trend_rsi_weight.value / self.precision

            # Weighted Sell Signal: MACD below Signal
            dataframe.loc[(dataframe['trend'] == 'downwards') & (dataframe['macd'] < dataframe['macdsignal']),
                          'total_sell_signal_strength'] += self.sell_downwards_trend_macd_weight.value / self.precision
            dataframe.loc[(dataframe['trend'] == 'sideways') & (dataframe['macd'] < dataframe['macdsignal']),
                          'total_sell_signal_strength'] += self.sell_sideways_trend_macd_weight.value / self.precision
            dataframe.loc[(dataframe['trend'] == 'upwards') & (dataframe['macd'] < dataframe['macdsignal']),
                          'total_sell_signal_strength'] += self.sell_upwards_trend_macd_weight.value / self.precision

            # Weighted Sell Signal: SMA short term Death Cross (Short term SMA crosses below Medium term SMA)
            dataframe.loc[(dataframe['trend'] == 'downwards') & qtpylib.crossed_below(dataframe['sma9'], dataframe[
                'sma50']), 'total_sell_signal_strength'] += \
                self.sell_downwards_trend_sma_short_death_cross_weight.value / self.precision
            dataframe.loc[(dataframe['trend'] == 'sideways') & qtpylib.crossed_below(dataframe['sma9'], dataframe[
                'sma50']), 'total_sell_signal_strength'] += \
                self.sell_sideways_trend_sma_short_death_cross_weight.value / self.precision
            dataframe.loc[(dataframe['trend'] == 'upwards') & qtpylib.crossed_below(dataframe['sma9'], dataframe[
                'sma50']), 'total_sell_signal_strength'] += \
                self.sell_upwards_trend_sma_short_death_cross_weight.value / self.precision

            # Weighted Sell Signal: EMA short term Death Cross (Short term EMA crosses below Medium term EMA)
            dataframe.loc[(dataframe['trend'] == 'downwards') & qtpylib.crossed_below(dataframe['ema9'], dataframe[
                'ema50']), 'total_sell_signal_strength'] += \
                self.sell_downwards_trend_ema_short_death_cross_weight.value / self.precision
            dataframe.loc[(dataframe['trend'] == 'sideways') & qtpylib.crossed_below(dataframe['ema9'], dataframe[
                'ema50']), 'total_sell_signal_strength'] += \
                self.sell_sideways_trend_ema_short_death_cross_weight.value / self.precision
            dataframe.loc[(dataframe['trend'] == 'upwards') & qtpylib.crossed_below(dataframe['ema9'], dataframe[
                'ema50']), 'total_sell_signal_strength'] += \
                self.sell_upwards_trend_ema_short_death_cross_weight.value / self.precision

            # Weighted Sell Signal: SMA long term Death Cross (Medium term SMA crosses below Long term SMA)
            dataframe.loc[(dataframe['trend'] == 'downwards') & qtpylib.crossed_below(dataframe['sma50'], dataframe[
                'sma200']), 'total_sell_signal_strength'] += \
                self.sell_downwards_trend_sma_long_death_cross_weight.value / self.precision
            dataframe.loc[(dataframe['trend'] == 'sideways') & qtpylib.crossed_below(dataframe['sma50'], dataframe[
                'sma200']), 'total_sell_signal_strength'] += \
                self.sell_sideways_trend_sma_long_death_cross_weight.value / self.precision
            dataframe.loc[(dataframe['trend'] == 'upwards') & qtpylib.crossed_below(dataframe['sma50'], dataframe[
                'sma200']), 'total_sell_signal_strength'] += \
                self.sell_upwards_trend_sma_long_death_cross_weight.value / self.precision

            # Weighted Sell Signal: EMA long term Death Cross (Medium term EMA crosses below Long term EMA)
            dataframe.loc[(dataframe['trend'] == 'downwards') & qtpylib.crossed_below(dataframe['ema50'], dataframe[
                'ema200']), 'total_sell_signal_strength'] += \
                self.sell_downwards_trend_ema_long_death_cross_weight.value / self.precision
            dataframe.loc[(dataframe['trend'] == 'sideways') & qtpylib.crossed_below(dataframe['ema50'], dataframe[
                'ema200']), 'total_sell_signal_strength'] += \
                self.sell_sideways_trend_ema_long_death_cross_weight.value / self.precision
            dataframe.loc[(dataframe['trend'] == 'upwards') & qtpylib.crossed_below(dataframe['ema50'], dataframe[
                'ema200']), 'total_sell_signal_strength'] += \
                self.sell_upwards_trend_ema_long_death_cross_weight.value / self.precision

            # Weighted Sell Signal: Re-Entering Upper Bollinger Band after upward breakout
            # (Candle closes below Upper Bollinger Band)
            dataframe.loc[(dataframe['trend'] == 'downwards') & qtpylib.crossed_below(dataframe['close'], dataframe[
                'bb_upperband']), 'total_sell_signal_strength'] += \
                self.sell_downwards_trend_bollinger_bands_weight.value / self.precision
            dataframe.loc[(dataframe['trend'] == 'sideways') & qtpylib.crossed_below(dataframe['close'], dataframe[
                'bb_upperband']), 'total_sell_signal_strength'] += \
                self.sell_sideways_trend_bollinger_bands_weight.value / self.precision
            dataframe.loc[(dataframe['trend'] == 'upwards') & qtpylib.crossed_below(dataframe['close'], dataframe[
                'bb_upperband']), 'total_sell_signal_strength'] += \
                self.sell_upwards_trend_bollinger_bands_weight.value / self.precision

            # Weighted Sell Signal: VWAP crosses below current price
            dataframe.loc[(dataframe['trend'] == 'downwards') & qtpylib.crossed_below(dataframe['vwap'], dataframe[
                'close']), 'total_sell_signal_strength'] += \
                self.sell_downwards_trend_vwap_cross_weight.value / self.precision
            dataframe.loc[(dataframe['trend'] == 'sideways') & qtpylib.crossed_below(dataframe['vwap'], dataframe[
                'close']), 'total_sell_signal_strength'] += \
                self.sell_sideways_trend_vwap_cross_weight.value / self.precision
            dataframe.loc[(dataframe['trend'] == 'upwards') & qtpylib.crossed_below(dataframe['vwap'], dataframe[
                'close']), 'total_sell_signal_strength'] += \
                self.sell_upwards_trend_vwap_cross_weight.value / self.precision
>>>>>>> c5ab66b5

        # Check if sell signal should be sent depending on the current trend
        dataframe.loc[
            (
                    (dataframe['trend'] == 'downwards') &
                    (dataframe['total_sell_signal_strength'] >=
                     self.sell__downwards_trend_total_signal_needed.value / self.precision)
            ) | (
                    (dataframe['trend'] == 'sideways') &
                    (dataframe['total_sell_signal_strength'] >=
                     self.sell__sideways_trend_total_signal_needed.value / self.precision)
            ) | (
                    (dataframe['trend'] == 'upwards') &
                    (dataframe['total_sell_signal_strength'] >=
                     self.sell__upwards_trend_total_signal_needed.value / self.precision)
            ), 'sell'] = 1

        # Override Sell Signal: When configured sell signals can be completely turned off for each kind of trend
        if not self.sell___trades_when_downwards.value / self.precision:
            dataframe.loc[dataframe['trend'] == 'downwards', 'sell'] = 0
        if not self.sell___trades_when_sideways.value / self.precision:
            dataframe.loc[dataframe['trend'] == 'sideways', 'sell'] = 0
        if not self.sell___trades_when_upwards.value / self.precision:
            dataframe.loc[dataframe['trend'] == 'upwards', 'sell'] = 0

        return dataframe

    def custom_stoploss(self, pair: str, trade: 'Trade', current_time: datetime,
                        current_rate: float, current_profit: float, **kwargs) -> float:
        """
        Open Trade Unclogger:
        ---------------------
        Override Sell Signal: When enabled attempts to unclog the bot when it's stuck with losing trades & unable to
        trade more new trades. This custom_stoploss function should be able to work in tandem with Trailing stoploss.

        It will only unclog a losing trade when all of following checks have been full-filled:
        => Check if everything in custom_storage is up to date with all_open_trades
        => Check if there are enough losing trades open for unclogging to occur
        => Check if there is a losing trade open for the pair currently being ran through the MoniGoMani loop
        => Check if trade has been open for X minutes (long enough to give it a recovery chance)
        => Check if total open trades losing % is met
        => Check if open_trade's trend changed negatively during past X candles

        Please configurable/hyperoptable in the sell_params dictionary under the hyperopt results copy/paste section.
        Only used when use_custom_stoploss & sell_params['sell___unclogger_enabled'] are both set to True.

        :param pair: Pair that's currently analyzed
        :param trade: trade object.
        :param current_time: datetime object, containing the current datetime
        :param current_rate: Rate, calculated based on pricing settings in ask_strategy.
        :param current_profit: Current profit (as ratio), calculated based on current_rate.
        :param **kwargs: Ensure to keep this here so updates to this won't break MoniGoMani.
        :return float: New stoploss value, relative to the current-rate
        """
        open_trade_unclogger = 'Open Trade Unclogger'
        custom_information_storage = 'Custom Information Storage'
        garbage_collector = custom_information_storage + ' Garbage Collector'

        if self.sell___unclogger_enabled.value:
            try:
                # Open Trade Custom Information Storage
                # -------------------------------------
                # Fetch all open trade data during Dry & Live Running
                if self.is_dry_live_run_detected is True:
                    self.mgm_logger('debug', custom_information_storage,
                                    'Fetching all currently open trades during Dry/Live Run')

                    all_open_trades = Trade.get_trades([Trade.is_open.is_(True)]).order_by(Trade.open_date).all()
                # Fetch all open trade data during Back Testing & Hyper Opting
                else:
                    self.mgm_logger('debug', custom_information_storage,
                                    'Fetching all currently open trades during BackTesting/HyperOpting')
                    all_open_trades = trade.trades_open

                self.mgm_logger('debug', custom_information_storage,
                                'Up-to-date open trades (' + str(len(all_open_trades)) + ') fetched!')
                self.mgm_logger('debug', custom_information_storage, 'all_open_trades contents: ' +
                                repr(all_open_trades))

                # Store current pair's open_trade + it's current profit & open_date in custom_info
                for open_trade in all_open_trades:
                    if str(open_trade.pair) == str(pair):
                        if str(open_trade.pair) not in self.custom_info['open_trades']:
                            self.custom_info['open_trades'][str(open_trade.pair)] = {}
                        self.custom_info['open_trades'][str(open_trade.pair)]['trade'] = str(open_trade)
                        self.custom_info['open_trades'][str(open_trade.pair)]['current_profit'] = current_profit
                        # self.custom_info['open_trades'][str(open_trade.pair)]['open_date'] = trade.open_date
                        # ToDo: ^ BugFix/Improve or remove (old trend_indicator garbage)
                        self.mgm_logger('info', custom_information_storage, 'Storing trade + current profit/loss + ' +
                                        'open date for pair (' + str(pair) + ') in custom_info')
                        break

                # Custom Information Storage Garbage Collector
                # --------------------------------------------
                # Check if any old open_trade garbage needs to be removed
                if len(all_open_trades) < len(self.custom_info['open_trades']):
                    garbage_trade_amount = len(self.custom_info['open_trades']) - len(all_open_trades)
                    self.mgm_logger('info', garbage_collector, 'Old open trade garbage detected for ' +
                                    str(garbage_trade_amount) + ' trades, starting cleanup')

                    for garbage_trade in range(garbage_trade_amount):
                        for stored_trade in self.custom_info['open_trades']:
                            pair_still_open = False
                            for open_trade in all_open_trades:
                                if str(stored_trade) == str(open_trade.pair):
                                    self.mgm_logger('debug', garbage_collector, 'Open trade found, no action needed ' +
                                                    'for pair (' + stored_trade + ') in custom_info')
                                    pair_still_open = True
                                    break

                            # Remove old open_trade garbage
                            if not pair_still_open:
                                self.mgm_logger('info', garbage_collector, 'No open trade found for pair (' +
                                                stored_trade + '), removing from custom_info')
                                self.custom_info['open_trades'].pop(stored_trade)
                                self.mgm_logger('debug', garbage_collector,
                                                'Successfully removed garbage_trade ' + str(garbage_trade) +
                                                ' from custom_info!')
                                break

                    # ToDo: BugFix/Improve or remove (Warning: outdated code by now)
                    # Check if any old trend_indicator garbage needs to be removed
                    # if self.is_live_or_dry_run is False:

                    #    oldest_date = datetime.utcnow().replace(tzinfo=None)
                    #    for open_trade_pair in self.custom_info['open_trades']:
                    #        if self.custom_info['open_trades'][open_trade_pair]['open_date'].replace(tzinfo=None) < \
                    #                oldest_date:
                    #            oldest_date = self.custom_info['open_trades'][open_trade_pair][
                    #                'open_date'].replace(tzinfo=None)

                    #    for trend_indicator_pair in self.custom_info['trend_indicator']:
                    #        self.custom_info['trend_indicator'][trend_indicator_pair] = \
                    #            self.custom_info['trend_indicator'][trend_indicator_pair][
                    #                self.custom_info['trend_indicator'][trend_indicator_pair].index.tz_convert(None)
                    #                > (oldest_date.replace(tzinfo=None) -
                    #                timedelta(hours=(self.sell___unclogger_trend_lookback_candles_window.value /
                    #                self.precision))]

                # Check if everything in custom_storage is up to date with all_open_trades
                elif len(all_open_trades) > len(self.custom_info['open_trades']):
                    self.mgm_logger('warning', custom_information_storage, 'Open trades (' +
                                    str(len(self.custom_info['open_trades'])) + ') in custom_storage do not match yet '
                                    + 'with trades in live open trades (' + str(len(all_open_trades)) +
                                    ') aborting unclogger for now!')
                    return self.stoploss

                # Print all stored open trade info in custom_storage
                self.mgm_logger('debug', custom_information_storage, 'Open trades (' + str(len(
                    self.custom_info['open_trades'])) + ') in custom_info updated successfully!')
                self.mgm_logger('debug', custom_information_storage, 'custom_info[\'open_trades\'] contents: ' +
                                repr(self.custom_info['open_trades']))

                # Open Trade Unclogger
                # --------------------
                self.mgm_logger('debug', open_trade_unclogger,
                                'Running trough all checks to see if unclogging is needed')

                # Check if there are enough losing trades open for unclogging to occur
                self.mgm_logger('debug', open_trade_unclogger,
                                'Fetching all currently losing_open_trades from custom information storage')
                losing_open_trades = {}
                for stored_trade in self.custom_info['open_trades']:
                    stored_current_profit = self.custom_info['open_trades'][stored_trade]['current_profit']
                    if stored_current_profit < 0:
                        if not str(pair) in losing_open_trades:
                            losing_open_trades[str(stored_trade)] = {}
                        losing_open_trades[str(stored_trade)] = stored_current_profit
                self.mgm_logger('debug', open_trade_unclogger, 'Fetched losing_open_trades (' +
                                str(len(losing_open_trades)) + ') from custom information storage!')

                if len(losing_open_trades) < \
                        round(self.sell___unclogger_minimal_losing_trades_open.value / self.precision):
                    self.mgm_logger('debug', open_trade_unclogger, 'No unclogging needed! ' +
                                    'Not enough losing trades currently open!')
                else:
                    self.mgm_logger('debug', open_trade_unclogger, 'Enough losing trades detected! '
                                    + 'Proceeding to the next check!')

                    # Check if there is a losing trade open for the pair currently being ran through the MoniGoMani loop
                    if pair not in losing_open_trades:
                        self.mgm_logger('debug', open_trade_unclogger, 'No unclogging needed! Currently checked pair ('
                                        + pair + ') is not making a loss at this point in time!')
                    else:
                        self.mgm_logger('debug', open_trade_unclogger, 'Currently checked pair (' + pair +
                                        ') is losing! Proceeding to the next check!')

                        # Check if trade has been open for X minutes (long enough to give it a recovery chance)
                        if self.is_dry_live_run_detected is True:
                            current_datetime_to_use = datetime.utcnow()
                        else:
                            current_datetime_to_use = current_time

                        self.mgm_logger('debug', open_trade_unclogger, 'Trade open time : ' + str(
                            trade.open_date_utc.replace(tzinfo=None)))
                        self.mgm_logger('debug', open_trade_unclogger, 'Minimal open time: ' + str(
                            current_datetime_to_use.replace(tzinfo=None) -
                            timedelta(minutes=round(
                                self.sell___unclogger_minimal_losing_trade_duration_minutes.value /
                                self.precision))))

                        if trade.open_date_utc.replace(tzinfo=None) > (
                                current_datetime_to_use.replace(tzinfo=None) -
                                timedelta(minutes=round(
                                    self.sell___unclogger_minimal_losing_trade_duration_minutes.value /
                                    self.precision))):
                            self.mgm_logger('debug', open_trade_unclogger,
                                            'No unclogging needed! Currently checked pair ('
                                            + pair + ') has not been open been open for long enough!')
                        else:
                            self.mgm_logger('debug', open_trade_unclogger, 'Trade has been open for long enough! '
                                            + 'Proceeding to the next check!')

                            # Check if total open trades losing % is met
                            percentage_open_trades_losing = int((len(losing_open_trades) / len(all_open_trades)) * 100)
                            self.mgm_logger('debug', open_trade_unclogger, 'percentage_open_trades_losing: ' +
                                            str(percentage_open_trades_losing) + '%')
                            if percentage_open_trades_losing < \
                                    round(self.sell___unclogger_percentage_open_trades_losing.value / self.precision):
                                self.mgm_logger('debug', open_trade_unclogger, 'No unclogging needed! ' +
                                                'Percentage of open trades losing needed has not been satisfied!')
                            else:
                                self.mgm_logger('debug', open_trade_unclogger, 'Percentage of open trades losing ' +
                                                'needed has been satisfied! Proceeding to the next check!')

                                # Fetch current dataframe for the pair currently being ran through the MoniGoMani loop
                                self.mgm_logger('debug', open_trade_unclogger,
                                                'Fetching currently needed \'trend\' dataframe data to check how pair ('
                                                + pair + ') has been doing in during the last ' +
                                                str(self.sell___unclogger_trend_lookback_candles_window.value /
                                                    self.precision) + ' candles')

                                # Fetch all needed 'trend' trade data during Dry & Live Running
                                stored_trend_dataframe = {}
                                if self.is_dry_live_run_detected is True:
                                    self.mgm_logger('debug', open_trade_unclogger,
                                                    'Fetching all needed \'trend\' trade data during Dry/Live Run')
                                    dataframe, last_updated = self.dp.get_analyzed_dataframe(pair=pair,
                                                                                             timeframe=self.timeframe)

                                    # Data is nan at 0 so incrementing loop with 1
                                    for candle in range(1,
                                                        round(self.sell___unclogger_trend_lookback_candles_window.value
                                                              / self.precision) + 1):
                                        stored_trend_dataframe[candle] = dataframe['trend'].iat[candle * -1]
                                        # Warning: Only use .iat[-1] in dry/live-run modes! Not during
                                        # backtesting/hyperopting! (Otherwise you will try to look into the future)

                                # Fetch all needed 'trend' trade data during Backtesting/Hyperopting
                                else:
                                    self.mgm_logger('debug', open_trade_unclogger,
                                                    'Fetching all needed \'trend\' trade data during ' +
                                                    'BackTesting/HyperOpting')

                                    for candle in range(1,
                                                        round(self.sell___unclogger_trend_lookback_candles_window.value
                                                              / self.precision) + 1):
                                        # Convert the candle time to the one being used by the 'informative_timeframe'
                                        candle_multiplier = int(self.informative_timeframe.rstrip("mhdwM"))
                                        candle_time = current_time - timedelta(minutes=int(candle * candle_multiplier))
                                        if self.informative_timeframe.find('h') != -1:
                                            candle_time = current_time - \
                                                          timedelta(hours=int(candle * candle_multiplier))
                                        elif self.informative_timeframe.find('d') != -1:
                                            candle_time = current_time - \
                                                          timedelta(days=int(candle * candle_multiplier))
                                        elif self.informative_timeframe.find('w') != -1:
                                            candle_time = current_time - \
                                                          timedelta(weeks=int(candle * candle_multiplier))
                                        elif self.informative_timeframe.find('M') != -1:
                                            candle_time = current_time - \
                                                          timedelta64(int(1 * candle_multiplier), 'M')
                                        stored_trend_dataframe[candle] = \
                                            self.custom_info['trend_indicator'][pair].loc[candle_time]['trend']

                                # ToDo: Implement hyperoptable sell___unclogger_trend_lookback_window_percentage_needed
                                if len(stored_trend_dataframe) < \
                                        round(self.sell___unclogger_trend_lookback_candles_window.value /
                                              self.precision):
                                    self.mgm_logger('debug', open_trade_unclogger, 'No unclogging needed! ' +
                                                    'Not enough trend data stored yet!')
                                else:

                                    # Print all fetched 'trend' trade data
                                    self.mgm_logger('debug', open_trade_unclogger, 'All needed \'trend\' trade ' +
                                                    'data (' + str(len(stored_trend_dataframe)) + ') fetched!')
                                    self.mgm_logger('debug', open_trade_unclogger,
                                                    'stored_trend_dataframe contents: ' + repr(stored_trend_dataframe))

                                    # Check if open_trade's trend changed negatively during past X candles
                                    self.mgm_logger('debug', open_trade_unclogger, 'Calculating amount of ' +
                                                    'unclogger_candles_satisfied satisfied for pair: ' + pair)
                                    unclogger_candles_satisfied = 0
                                    for lookback_candle \
                                            in range(1, round(self.sell___unclogger_trend_lookback_candles_window.value
                                                              / self.precision) + 1):
                                        if self.sell___unclogger_enabled_when_downwards.value & \
                                                (stored_trend_dataframe[lookback_candle] == 'downwards'):
                                            unclogger_candles_satisfied += 1
                                        if self.sell___unclogger_enabled_when_sideways.value & \
                                                (stored_trend_dataframe[lookback_candle] == 'sideways'):
                                            unclogger_candles_satisfied += 1
                                        if self.sell___unclogger_enabled_when_upwards.value & \
                                                (stored_trend_dataframe[lookback_candle] == 'upwards'):
                                            unclogger_candles_satisfied += 1
                                    self.mgm_logger('debug', open_trade_unclogger, 'unclogger_candles_satisfied: ' +
                                                    str(unclogger_candles_satisfied) + ' for pair: ' + pair)

                                    # Override Sell Signal: Unclog trade by setting it's stoploss to 0% forcing a sell &
                                    # attempt to continue the profit climb with the "freed up trading slot"
                                    if unclogger_candles_satisfied >= \
                                            round(self.sell___unclogger_trend_lookback_candles_window.value /
                                                  self.precision):
                                        self.mgm_logger('info', open_trade_unclogger, 'Unclogging losing trade...')
                                        return -0.00001  # Setting very low since 0% is seen as invalid by Freqtrade
                                    else:
                                        self.mgm_logger('info', open_trade_unclogger, 'No need to unclog open trade...')

            except Exception as e:
                self.mgm_logger('error', open_trade_unclogger,
                                'Following error has occurred in the Open Trade Unclogger:')
                self.mgm_logger('error', open_trade_unclogger, str(e))

        return self.stoploss

    def mgm_logger(self, message_type: str, code_section: str, message: str):
        """
        MoniGoMani Logger:
        ---------------------
        When passing a type and a message to this function it will log:
        - The timestamp of logging + the message_type provided + the message provided
        - To the console & To "./user_data/logs/freqtrade.log"
    
        :param message_type: The type of the message (INFO, DEBUG, WARNING, ERROR)
        :param code_section: The section in the code where the message occurred
        :param message: The log message to be displayed
        """

        if self.use_mgm_logging:
            if (self.mgm_log_levels_enabled['info'] is True) and (message_type.upper() == 'INFO'):
                logger.setLevel(logging.INFO)
                logger.info(code_section + ' - ' + message)
            elif (self.mgm_log_levels_enabled['debug'] is True) and (message_type.upper() == 'DEBUG'):
                logger.setLevel(logging.DEBUG)
                logger.debug(code_section + ' - ' + message)
            elif (self.mgm_log_levels_enabled['warning'] is True) and (message_type.upper() == 'WARNING'):
                logger.setLevel(logging.WARNING)
                logger.warning(code_section + ' - ' + message)
            elif (self.mgm_log_levels_enabled['error'] is True) and (message_type.upper() == 'ERROR'):
                logger.setLevel(logging.ERROR)
                logger.error(code_section + ' - ' + message)<|MERGE_RESOLUTION|>--- conflicted
+++ resolved
@@ -10,20 +10,15 @@
     import IStrategy, CategoricalParameter, IntParameter, RealParameter, merge_informative_pair, timeframe_to_minutes
 from numpy import timedelta64
 from pandas import DataFrame
-<<<<<<< HEAD
-import freqtrade.vendor.qtpylib.indicators as qtpylib
-from freqtrade.strategy import IStrategy, CategoricalParameter, IntParameter
-import logging
+
 import sys
 from pathlib import Path
 
 sys.path.append(str(Path(__file__).parent.parent))
 from Signal import BuySignal, SellSignal
-=======
-
 
 logger = logging.getLogger(__name__)
->>>>>>> c5ab66b5
+
 
 
 # ^ TA-Lib Autofill mostly broken in JetBrains Products,
@@ -201,9 +196,9 @@
     # use a 'timeframe' (1h candles) using a smaller 'backtest_timeframe' (5m candles) instead.
     # This happens while still using an 'informative_timeframe' (original 1h candles) to generate the buy/sell signals.
 
-    # With this more realistic results should be found during backtesting/hyperopting. Since the buy/sell signals will 
-    # operate on the same 'timeframe' that live would use (1h candles), while at the same time 'backtest_timeframe' 
-    # (5m or 1m candles) will simulate price movement during that 'timeframe' (1h candle), providing more realistic 
+    # With this more realistic results should be found during backtesting/hyperopting. Since the buy/sell signals will
+    # operate on the same 'timeframe' that live would use (1h candles), while at the same time 'backtest_timeframe'
+    # (5m or 1m candles) will simulate price movement during that 'timeframe' (1h candle), providing more realistic
     # trailing stoploss and ROI behaviour during backtesting/hyperopting.
 
     # Warning: Candle data for both 'timeframe' as 'backtest_timeframe' will have to be downloaded before you will be
@@ -227,20 +222,17 @@
 
     # Number of candles the strategy requires before producing valid signals.
     # In live and dry runs this ratio will be 1, so nothing changes there.
-    # But we need `startup_candle_count` to be for the timeframe of 
+    # But we need `startup_candle_count` to be for the timeframe of
     # `informative_timeframe` (1h) not `timeframe` (5m) for backtesting.
     startup_candle_count: int = 400 * int(timeframe_to_minutes(informative_timeframe) / timeframe_to_minutes(timeframe))
     # SMA200 needs 200 candles before producing valid signals
     # EMA200 needs an extra 200 candles of SMA200 before producing valid signals
 
-<<<<<<< HEAD
-=======
     # Precision
     # This value can be used to control the precision of hyperopting.
     # A value of 1/5 will effectively set the step size to be 5 (0, 5, 10 ...)
     # A value of 5 will set the step size to be 1/5=0.2 (0, 0.2, 0.4, 0.8, ...)
     # A smaller value will limit the search space a lot, but may skip over good values.
->>>>>>> c5ab66b5
     precision = 1
 
     # Optional order type mapping.
@@ -327,89 +319,14 @@
     # Total Buy Signal Percentage needed for a signal to be positive
     buy__downwards_trend_total_signal_needed = IntParameter(0, int(100 * precision), default=65, space='buy',
                                                             optimize=True, load=True)
-<<<<<<< HEAD
-=======
-
-    # Buy Signal Weight Influence Table
-    buy_downwards_trend_adx_strong_up_weight = \
-        IntParameter(0, int(100 * precision), default=0, space='buy', optimize=True, load=True)
-    buy_downwards_trend_rsi_weight = \
-        IntParameter(0, int(100 * precision), default=0, space='buy', optimize=True, load=True)
-    buy_downwards_trend_macd_weight = \
-        IntParameter(0, int(100 * precision), default=0, space='buy', optimize=True, load=True)
-    buy_downwards_trend_sma_short_golden_cross_weight = \
-        IntParameter(0, int(100 * precision), default=0, space='buy', optimize=True, load=True)
-    buy_downwards_trend_ema_short_golden_cross_weight = \
-        IntParameter(0, int(100 * precision), default=0, space='buy', optimize=True, load=True)
-    buy_downwards_trend_sma_long_golden_cross_weight = \
-        IntParameter(0, int(100 * precision), default=0, space='buy', optimize=True, load=True)
-    buy_downwards_trend_ema_long_golden_cross_weight = \
-        IntParameter(0, int(100 * precision), default=0, space='buy', optimize=True, load=True)
-    buy_downwards_trend_bollinger_bands_weight = \
-        IntParameter(0, int(100 * precision), default=0, space='buy', optimize=True, load=True)
-    buy_downwards_trend_vwap_cross_weight = \
-        IntParameter(0, int(100 * precision), default=0, space='buy', optimize=True, load=True)
-
-    # Sideways Trend Buy
-    # ------------------
->>>>>>> c5ab66b5
 
     # Total Buy Signal Percentage needed for a signal to be positive
     buy__sideways_trend_total_signal_needed = IntParameter(0, int(100 * precision), default=65, space='buy',
                                                            optimize=True, load=True)
-<<<<<<< HEAD
-=======
-
-    # Buy Signal Weight Influence Table
-    buy_sideways_trend_adx_strong_up_weight = \
-        IntParameter(0, int(100 * precision), default=0, space='buy', optimize=True, load=True)
-    buy_sideways_trend_rsi_weight = \
-        IntParameter(0, int(100 * precision), default=0, space='buy', optimize=True, load=True)
-    buy_sideways_trend_macd_weight = \
-        IntParameter(0, int(100 * precision), default=0, space='buy', optimize=True, load=True)
-    buy_sideways_trend_sma_short_golden_cross_weight = \
-        IntParameter(0, int(100 * precision), default=0, space='buy', optimize=True, load=True)
-    buy_sideways_trend_ema_short_golden_cross_weight = \
-        IntParameter(0, int(100 * precision), default=0, space='buy', optimize=True, load=True)
-    buy_sideways_trend_sma_long_golden_cross_weight = \
-        IntParameter(0, int(100 * precision), default=0, space='buy', optimize=True, load=True)
-    buy_sideways_trend_ema_long_golden_cross_weight = \
-        IntParameter(0, int(100 * precision), default=0, space='buy', optimize=True, load=True)
-    buy_sideways_trend_bollinger_bands_weight = \
-        IntParameter(0, int(100 * precision), default=0, space='buy', optimize=True, load=True)
-    buy_sideways_trend_vwap_cross_weight = \
-        IntParameter(0, int(100 * precision), default=0, space='buy', optimize=True, load=True)
-
-    # Upwards Trend Buy
-    # -----------------
->>>>>>> c5ab66b5
 
     # Total Buy Signal Percentage needed for a signal to be positive
     buy__upwards_trend_total_signal_needed = IntParameter(0, int(100 * precision), default=65, space='buy',
                                                           optimize=True, load=True)
-<<<<<<< HEAD
-=======
-
-    # Buy Signal Weight Influence Table
-    buy_upwards_trend_adx_strong_up_weight = \
-        IntParameter(0, int(100 * precision), default=0, space='buy', optimize=True, load=True)
-    buy_upwards_trend_rsi_weight = \
-        IntParameter(0, int(100 * precision), default=0, space='buy', optimize=True, load=True)
-    buy_upwards_trend_macd_weight = \
-        IntParameter(0, int(100 * precision), default=0, space='buy', optimize=True, load=True)
-    buy_upwards_trend_sma_short_golden_cross_weight = \
-        IntParameter(0, int(100 * precision), default=0, space='buy', optimize=True, load=True)
-    buy_upwards_trend_ema_short_golden_cross_weight = \
-        IntParameter(0, int(100 * precision), default=0, space='buy', optimize=True, load=True)
-    buy_upwards_trend_sma_long_golden_cross_weight = \
-        IntParameter(0, int(100 * precision), default=0, space='buy', optimize=True, load=True)
-    buy_upwards_trend_ema_long_golden_cross_weight = \
-        IntParameter(0, int(100 * precision), default=0, space='buy', optimize=True, load=True)
-    buy_upwards_trend_bollinger_bands_weight = \
-        IntParameter(0, int(100 * precision), default=0, space='buy', optimize=True, load=True)
-    buy_upwards_trend_vwap_cross_weight = \
-        IntParameter(0, int(100 * precision), default=0, space='buy', optimize=True, load=True)
->>>>>>> c5ab66b5
 
     # ---------------------------------------------------------------- #
     #                  Sell HyperOpt Space Parameters                  #
@@ -434,179 +351,19 @@
     # Total Sell Signal Percentage needed for a signal to be positive
     sell__downwards_trend_total_signal_needed = IntParameter(0, int(100 * precision), default=65, space='sell',
                                                              optimize=True, load=True)
-<<<<<<< HEAD
-=======
-
-    # Sell Signal Weight Influence Table
-    sell_downwards_trend_adx_strong_down_weight = \
-        IntParameter(0, int(100 * precision), default=0, space='sell', optimize=True, load=True)
-    sell_downwards_trend_rsi_weight = \
-        IntParameter(0, int(100 * precision), default=0, space='sell', optimize=True, load=True)
-    sell_downwards_trend_macd_weight = \
-        IntParameter(0, int(100 * precision), default=0, space='sell', optimize=True, load=True)
-    sell_downwards_trend_sma_short_death_cross_weight = \
-        IntParameter(0, int(100 * precision), default=0, space='sell', optimize=True, load=True)
-    sell_downwards_trend_ema_short_death_cross_weight = \
-        IntParameter(0, int(100 * precision), default=0, space='sell', optimize=True, load=True)
-    sell_downwards_trend_sma_long_death_cross_weight = \
-        IntParameter(0, int(100 * precision), default=0, space='sell', optimize=True, load=True)
-    sell_downwards_trend_ema_long_death_cross_weight = \
-        IntParameter(0, int(100 * precision), default=0, space='sell', optimize=True, load=True)
-    sell_downwards_trend_bollinger_bands_weight = \
-        IntParameter(0, int(100 * precision), default=0, space='sell', optimize=True, load=True)
-    sell_downwards_trend_vwap_cross_weight = \
-        IntParameter(0, int(100 * precision), default=0, space='sell', optimize=True, load=True)
-
-    # Sideways Trend Sell
-    # -------------------
->>>>>>> c5ab66b5
 
     # Total Sell Signal Percentage needed for a signal to be positive
     sell__sideways_trend_total_signal_needed = IntParameter(0, int(100 * precision), default=65, space='sell',
                                                             optimize=True, load=True)
-<<<<<<< HEAD
-=======
-
-    # Sell Signal Weight Influence Table
-    sell_sideways_trend_adx_strong_down_weight = \
-        IntParameter(0, int(100 * precision), default=0, space='sell', optimize=True, load=True)
-    sell_sideways_trend_rsi_weight = \
-        IntParameter(0, int(100 * precision), default=0, space='sell', optimize=True, load=True)
-    sell_sideways_trend_macd_weight = \
-        IntParameter(0, int(100 * precision), default=0, space='sell', optimize=True, load=True)
-    sell_sideways_trend_sma_short_death_cross_weight = \
-        IntParameter(0, int(100 * precision), default=0, space='sell', optimize=True, load=True)
-    sell_sideways_trend_ema_short_death_cross_weight = \
-        IntParameter(0, int(100 * precision), default=0, space='sell', optimize=True, load=True)
-    sell_sideways_trend_sma_long_death_cross_weight = \
-        IntParameter(0, int(100 * precision), default=0, space='sell', optimize=True, load=True)
-    sell_sideways_trend_ema_long_death_cross_weight = \
-        IntParameter(0, int(100 * precision), default=0, space='sell', optimize=True, load=True)
-    sell_sideways_trend_bollinger_bands_weight = \
-        IntParameter(0, int(100 * precision), default=0, space='sell', optimize=True, load=True)
-    sell_sideways_trend_vwap_cross_weight = \
-        IntParameter(0, int(100 * precision), default=0, space='sell', optimize=True, load=True)
-
-    # Upwards Trend Sell
-    # ------------------
->>>>>>> c5ab66b5
 
     # Total Sell Signal Percentage needed for a signal to be positive
     sell__upwards_trend_total_signal_needed = IntParameter(0, int(100 * precision), default=65, space='sell',
                                                            optimize=True, load=True)
-<<<<<<< HEAD
-=======
-
-    # Sell Signal Weight Influence Table
-    sell_upwards_trend_adx_strong_down_weight = \
-        IntParameter(0, int(100 * precision), default=0, space='sell', optimize=True, load=True)
-    sell_upwards_trend_rsi_weight = \
-        IntParameter(0, int(100 * precision), default=0, space='sell', optimize=True, load=True)
-    sell_upwards_trend_macd_weight = \
-        IntParameter(0, int(100 * precision), default=0, space='sell', optimize=True, load=True)
-    sell_upwards_trend_sma_short_death_cross_weight = \
-        IntParameter(0, int(100 * precision), default=0, space='sell', optimize=True, load=True)
-    sell_upwards_trend_ema_short_death_cross_weight = \
-        IntParameter(0, int(100 * precision), default=0, space='sell', optimize=True, load=True)
-    sell_upwards_trend_sma_long_death_cross_weight = \
-        IntParameter(0, int(100 * precision), default=0, space='sell', optimize=True, load=True)
-    sell_upwards_trend_ema_long_death_cross_weight = \
-        IntParameter(0, int(100 * precision), default=0, space='sell', optimize=True, load=True)
-    sell_upwards_trend_bollinger_bands_weight = \
-        IntParameter(0, int(100 * precision), default=0, space='sell', optimize=True, load=True)
-    sell_upwards_trend_vwap_cross_weight = \
-        IntParameter(0, int(100 * precision), default=0, space='sell', optimize=True, load=True)
->>>>>>> c5ab66b5
 
     # ---------------------------------------------------------------- #
     #             Sell Unclogger HyperOpt Space Parameters             #
     # ---------------------------------------------------------------- #
 
-<<<<<<< HEAD
-    # Signal hyperopt is configurable by changing Signal object
-    # Signal(lambda df: True, overridable=False, min_value=0, max_value=100)
-
-    buy_signals = [
-        BuySignal('adx_strong_up', lambda df: df['adx'] > 25),
-        BuySignal('rsi', lambda df: qtpylib.crossed_above(df['rsi'], 30)),
-        BuySignal('macd', lambda df: df['macd'] > df['macdsignal']),
-        BuySignal('sma_short_golden_cross', lambda df: qtpylib.crossed_above(df['sma9'], df['sma50'])),
-        BuySignal('ema_short_golden_cross', lambda df: qtpylib.crossed_above(df['ema9'], df['ema50'])),
-        BuySignal('sma_long_golden_cross', lambda df: qtpylib.crossed_above(df['sma50'], df['sma200'])),
-        BuySignal('ema_long_golden_cross', lambda df: qtpylib.crossed_above(df['ema50'], df['ema200'])),
-        BuySignal('bollinger_bands', lambda df: qtpylib.crossed_above(df['close'], df['bb_lowerband'])),
-        BuySignal('vwap_cross', lambda df: qtpylib.crossed_above(df['vwap'], df['close'])),
-    ]
-
-    sell_signals = [
-        SellSignal('adx_strong_down', lambda df: df['adx'] > 25),
-        SellSignal('rsi', lambda df: qtpylib.crossed_below(df['rsi'], 30)),
-        SellSignal('macd', lambda df: df['macd'] < df['macdsignal']),
-        SellSignal('sma_short_death_cross', lambda df: qtpylib.crossed_below(df['sma9'], df['sma50'])),
-        SellSignal('ema_short_death_cross', lambda df: qtpylib.crossed_below(df['ema9'], df['ema50'])),
-        SellSignal('sma_long_death_cross', lambda df: qtpylib.crossed_below(df['sma50'], df['sma200'])),
-        SellSignal('ema_long_death_cross', lambda df: qtpylib.crossed_below(df['ema50'], df['ema200'])),
-        SellSignal('bollinger_bands', lambda df: qtpylib.crossed_below(df['close'], df['bb_lowerband'])),
-        SellSignal('vwap_cross', lambda df: qtpylib.crossed_below(df['vwap'], df['close'])),
-    ]
-
-    trends = ['upwards', 'sideways', 'downwards']
-
-    def __init__(self, *args, **kwargs):
-        super().__init__(*args, **kwargs)
-
-        # TODO: Add loading parameter values from json
-        logger = logging.getLogger(__name__)
-
-        for trend in self.trends:
-            for signal in [*self.buy_signals, *self.sell_signals]:
-                logger.info(signal.name)
-                setattr(self, f"{signal.type}_{trend}_trend_{signal.name}_weight",
-                        IntParameter(
-                            signal.min_value,
-                            int(signal.max_value * self.precision),
-                            default=signal.default_value,
-                            space=signal.type,
-                            optimize=signal.optimize,
-                            load=True))
-
-    def generate_weight_table_for(self, signal: str, param_space: str) -> dict:
-        data = {}
-        for trend in self.trends:
-            data[trend] = getattr(self, f'{param_space}_{trend}_trend_{signal}_weight').value / self.precision
-        return data
-
-    def generate_config(self, signals: list, param_space) -> dict:
-        config = {}
-        for signal in signals:
-            # config[signal] = self.generate_config_for(signal.name, signal.test, 'sell')
-            config[signal] = {
-                'test': signal.test,
-                'trend_weights': self.generate_weight_table_for(signal, param_space),
-                'debug_param': f'{signal}_weighted_{param_space}_signal'
-            }
-        return config
-
-    @staticmethod
-    def generate_weight_column(dataframe: DataFrame, signal: dict):
-        return dataframe['trend'].map(signal['trend_weights'])
-
-    def calculate_signal_strength(self, dataframe: DataFrame, config: dict):
-        for signal in config.values():
-            weight_column = self.generate_weight_column(dataframe, signal)
-            if self.debuggable_weighted_signal_dataframe:
-                dataframe.loc[signal['test'](dataframe), signal['debug_param']] = weight_column
-                dataframe['total_buy_signal_strength'] += dataframe[signal['debug_param']]
-            else:
-                dataframe.loc[signal['test'](dataframe), 'total_buy_signal_strength'] += weight_column
-        return dataframe
-
-    # class HyperOpt:
-    #     # Define a custom stoploss space.
-    #     @staticmethod
-    #     def stoploss_space():
-    #         return [RealParameter(-0.01, -0.35, name='stoploss')]
-=======
     sell___unclogger_enabled = \
         CategoricalParameter([True, False], default=True, space='sell', optimize=False, load=False)
     sell___unclogger_enabled_when_downwards = \
@@ -649,7 +406,85 @@
             self.mgm_logger('info', initialization, 'Current run mode detected as: Dry/Live-Run. ' +
                             'Auto updating is_dry_live_run_detected to: True')
             self.is_dry_live_run_detected = True
->>>>>>> c5ab66b5
+
+        # Setup dynamic hyperopt parameters
+        for trend in self.trends:
+            for signal in [*self.buy_signals, *self.sell_signals]:
+                logger.info(signal.name)
+                setattr(self, f"{signal.type}_{trend}_trend_{signal.name}_weight",
+                        IntParameter(
+                            signal.min_value,
+                            int(signal.max_value * self.precision),
+                            default=signal.default_value,
+                            space=signal.type,
+                            optimize=signal.optimize,
+                            load=True))
+    # Signal hyperopt is configurable by changing Signal object
+    # Signal(lambda df: True, overridable=False, min_value=0, max_value=100)
+
+    buy_signals = [
+        BuySignal('adx_strong_up', lambda df: df['adx'] > 25),
+        BuySignal('rsi', lambda df: qtpylib.crossed_above(df['rsi'], 30)),
+        BuySignal('macd', lambda df: df['macd'] > df['macdsignal']),
+        BuySignal('sma_short_golden_cross', lambda df: qtpylib.crossed_above(df['sma9'], df['sma50'])),
+        BuySignal('ema_short_golden_cross', lambda df: qtpylib.crossed_above(df['ema9'], df['ema50'])),
+        BuySignal('sma_long_golden_cross', lambda df: qtpylib.crossed_above(df['sma50'], df['sma200'])),
+        BuySignal('ema_long_golden_cross', lambda df: qtpylib.crossed_above(df['ema50'], df['ema200'])),
+        BuySignal('bollinger_bands', lambda df: qtpylib.crossed_above(df['close'], df['bb_lowerband'])),
+        BuySignal('vwap_cross', lambda df: qtpylib.crossed_above(df['vwap'], df['close'])),
+    ]
+
+    sell_signals = [
+        SellSignal('adx_strong_down', lambda df: df['adx'] > 25),
+        SellSignal('rsi', lambda df: qtpylib.crossed_below(df['rsi'], 30)),
+        SellSignal('macd', lambda df: df['macd'] < df['macdsignal']),
+        SellSignal('sma_short_death_cross', lambda df: qtpylib.crossed_below(df['sma9'], df['sma50'])),
+        SellSignal('ema_short_death_cross', lambda df: qtpylib.crossed_below(df['ema9'], df['ema50'])),
+        SellSignal('sma_long_death_cross', lambda df: qtpylib.crossed_below(df['sma50'], df['sma200'])),
+        SellSignal('ema_long_death_cross', lambda df: qtpylib.crossed_below(df['ema50'], df['ema200'])),
+        SellSignal('bollinger_bands', lambda df: qtpylib.crossed_below(df['close'], df['bb_lowerband'])),
+        SellSignal('vwap_cross', lambda df: qtpylib.crossed_below(df['vwap'], df['close'])),
+    ]
+
+    trends = ['upwards', 'sideways', 'downwards']
+
+
+    def generate_weight_table_for(self, signal: str, param_space: str) -> dict:
+        data = {}
+        for trend in self.trends:
+            data[trend] = getattr(self, f'{param_space}_{trend}_trend_{signal}_weight').value / self.precision
+        return data
+
+    def generate_config(self, signals: list, param_space) -> dict:
+        config = {}
+        for signal in signals:
+            # config[signal] = self.generate_config_for(signal.name, signal.test, 'sell')
+            config[signal] = {
+                'test': signal.test,
+                'trend_weights': self.generate_weight_table_for(signal, param_space),
+                'debug_param': f'{signal}_weighted_{param_space}_signal'
+            }
+        return config
+
+    @staticmethod
+    def generate_weight_column(dataframe: DataFrame, signal: dict):
+        return dataframe['trend'].map(signal['trend_weights'])
+
+    def calculate_signal_strength(self, dataframe: DataFrame, config: dict):
+        for signal in config.values():
+            weight_column = self.generate_weight_column(dataframe, signal)
+            if self.debuggable_weighted_signal_dataframe:
+                dataframe.loc[signal['test'](dataframe), signal['debug_param']] = weight_column
+                dataframe['total_buy_signal_strength'] += dataframe[signal['debug_param']]
+            else:
+                dataframe.loc[signal['test'](dataframe), 'total_buy_signal_strength'] += weight_column
+        return dataframe
+
+    # class HyperOpt:
+    #     # Define a custom stoploss space.
+    #     @staticmethod
+    #     def stoploss_space():
+    #         return [RealParameter(-0.01, -0.35, name='stoploss')]
 
     def informative_pairs(self):
         """
@@ -825,211 +660,6 @@
         config = self.generate_config(self.buy_signals, 'buy')
         dataframe = self.calculate_signal_strength(dataframe, config)
 
-<<<<<<< HEAD
-=======
-        # If a Weighted Buy Signal goes off => Bullish Indication, Set to true (=1) and multiply by weight percentage
-
-        if self.debuggable_weighted_signal_dataframe:
-            # Weighted Buy Signal: ADX above 25 & +DI above -DI (The trend has strength while moving up)
-            dataframe.loc[(dataframe['trend'] == 'downwards') & (dataframe['adx'] > 25),
-                          'adx_strong_up_weighted_buy_signal'] = \
-                self.buy_downwards_trend_adx_strong_up_weight.value / self.precision
-            dataframe.loc[(dataframe['trend'] == 'sideways') & (dataframe['adx'] > 25),
-                          'adx_strong_up_weighted_buy_signal'] = \
-                self.buy_sideways_trend_adx_strong_up_weight.value / self.precision
-            dataframe.loc[(dataframe['trend'] == 'upwards') & (dataframe['adx'] > 25),
-                          'adx_strong_up_weighted_buy_signal'] = \
-                self.buy_upwards_trend_adx_strong_up_weight.value / self.precision
-            dataframe['total_buy_signal_strength'] += dataframe['adx_strong_up_weighted_buy_signal']
-
-            # Weighted Buy Signal: RSI crosses above 30 (Under-bought / low-price and rising indication)
-            dataframe.loc[(dataframe['trend'] == 'downwards') & qtpylib.crossed_above(dataframe['rsi'], 30),
-                          'rsi_weighted_buy_signal'] = self.buy_downwards_trend_rsi_weight.value / self.precision
-            dataframe.loc[(dataframe['trend'] == 'sideways') & qtpylib.crossed_above(dataframe['rsi'], 30),
-                          'rsi_weighted_buy_signal'] = self.buy_sideways_trend_rsi_weight.value / self.precision
-            dataframe.loc[(dataframe['trend'] == 'upwards') & qtpylib.crossed_above(dataframe['rsi'], 30),
-                          'rsi_weighted_buy_signal'] = self.buy_upwards_trend_rsi_weight.value / self.precision
-            dataframe['total_buy_signal_strength'] += dataframe['rsi_weighted_buy_signal']
-
-            # Weighted Buy Signal: MACD above Signal
-            dataframe.loc[(dataframe['trend'] == 'downwards') & (dataframe['macd'] > dataframe['macdsignal']),
-                          'macd_weighted_buy_signal'] = self.buy_downwards_trend_macd_weight.value / self.precision
-            dataframe.loc[(dataframe['trend'] == 'sideways') & (dataframe['macd'] > dataframe['macdsignal']),
-                          'macd_weighted_buy_signal'] = self.buy_sideways_trend_macd_weight.value / self.precision
-            dataframe.loc[(dataframe['trend'] == 'upwards') & (dataframe['macd'] > dataframe['macdsignal']),
-                          'macd_weighted_buy_signal'] = self.buy_upwards_trend_macd_weight.value / self.precision
-            dataframe['total_buy_signal_strength'] += dataframe['macd_weighted_buy_signal']
-
-            # Weighted Buy Signal: SMA short term Golden Cross (Short term SMA crosses above Medium term SMA)
-            dataframe.loc[(dataframe['trend'] == 'downwards') & qtpylib.crossed_above(dataframe['sma9'], dataframe[
-                'sma50']), 'sma_short_golden_cross_weighted_buy_signal'] = \
-                self.buy_downwards_trend_sma_short_golden_cross_weight.value / self.precision
-            dataframe.loc[(dataframe['trend'] == 'sideways') & qtpylib.crossed_above(dataframe['sma9'], dataframe[
-                'sma50']), 'sma_short_golden_cross_weighted_buy_signal'] = \
-                self.buy_sideways_trend_sma_short_golden_cross_weight.value / self.precision
-            dataframe.loc[(dataframe['trend'] == 'upwards') & qtpylib.crossed_above(dataframe['sma9'], dataframe[
-                'sma50']), 'sma_short_golden_cross_weighted_buy_signal'] = \
-                self.buy_upwards_trend_sma_short_golden_cross_weight.value / self.precision
-            dataframe['total_buy_signal_strength'] += dataframe['sma_short_golden_cross_weighted_buy_signal']
-
-            # Weighted Buy Signal: EMA short term Golden Cross (Short term EMA crosses above Medium term EMA)
-            dataframe.loc[(dataframe['trend'] == 'downwards') & qtpylib.crossed_above(dataframe['ema9'], dataframe[
-                'ema50']), 'ema_short_golden_cross_weighted_buy_signal'] = \
-                self.buy_downwards_trend_ema_short_golden_cross_weight.value / self.precision
-            dataframe.loc[(dataframe['trend'] == 'sideways') & qtpylib.crossed_above(dataframe['ema9'], dataframe[
-                'ema50']), 'ema_short_golden_cross_weighted_buy_signal'] = \
-                self.buy_sideways_trend_ema_short_golden_cross_weight.value / self.precision
-            dataframe.loc[(dataframe['trend'] == 'upwards') & qtpylib.crossed_above(dataframe['ema9'], dataframe[
-                'ema50']), 'ema_short_golden_cross_weighted_buy_signal'] = \
-                self.buy_upwards_trend_ema_short_golden_cross_weight.value / self.precision
-            dataframe['total_buy_signal_strength'] += dataframe['ema_short_golden_cross_weighted_buy_signal']
-
-            # Weighted Buy Signal: SMA long term Golden Cross (Medium term SMA crosses above Long term SMA)
-            dataframe.loc[(dataframe['trend'] == 'downwards') & qtpylib.crossed_above(dataframe['sma50'], dataframe[
-                'sma200']), 'sma_long_golden_cross_weighted_buy_signal'] = \
-                self.buy_downwards_trend_sma_long_golden_cross_weight.value / self.precision
-            dataframe.loc[(dataframe['trend'] == 'sideways') & qtpylib.crossed_above(dataframe['sma50'], dataframe[
-                'sma200']), 'sma_long_golden_cross_weighted_buy_signal'] = \
-                self.buy_sideways_trend_sma_long_golden_cross_weight.value / self.precision
-            dataframe.loc[(dataframe['trend'] == 'upwards') & qtpylib.crossed_above(dataframe['sma50'], dataframe[
-                'sma200']), 'sma_long_golden_cross_weighted_buy_signal'] = \
-                self.buy_upwards_trend_sma_long_golden_cross_weight.value / self.precision
-            dataframe['total_buy_signal_strength'] += dataframe['sma_long_golden_cross_weighted_buy_signal']
-
-            # Weighted Buy Signal: EMA long term Golden Cross (Medium term EMA crosses above Long term EMA)
-            dataframe.loc[(dataframe['trend'] == 'downwards') & qtpylib.crossed_above(dataframe['ema50'], dataframe[
-                'ema200']), 'ema_long_golden_cross_weighted_buy_signal'] = \
-                self.buy_downwards_trend_ema_long_golden_cross_weight.value / self.precision
-            dataframe.loc[(dataframe['trend'] == 'sideways') & qtpylib.crossed_above(dataframe['ema50'], dataframe[
-                'ema200']), 'ema_long_golden_cross_weighted_buy_signal'] = \
-                self.buy_sideways_trend_ema_long_golden_cross_weight.value / self.precision
-            dataframe.loc[(dataframe['trend'] == 'upwards') & qtpylib.crossed_above(dataframe['ema50'], dataframe[
-                'ema200']), 'ema_long_golden_cross_weighted_buy_signal'] = \
-                self.buy_upwards_trend_ema_long_golden_cross_weight.value / self.precision
-            dataframe['total_buy_signal_strength'] += dataframe['ema_long_golden_cross_weighted_buy_signal']
-
-            # Weighted Buy Signal: Re-Entering Lower Bollinger Band after downward breakout
-            # (Candle closes below Upper Bollinger Band)
-            dataframe.loc[(dataframe['trend'] == 'downwards') & qtpylib.crossed_above(dataframe['close'], dataframe[
-                'bb_lowerband']), 'bollinger_bands_weighted_buy_signal'] = \
-                self.buy_downwards_trend_bollinger_bands_weight.value / self.precision
-            dataframe.loc[(dataframe['trend'] == 'sideways') & qtpylib.crossed_above(dataframe['close'], dataframe[
-                'bb_lowerband']), 'bollinger_bands_weighted_buy_signal'] = \
-                self.buy_sideways_trend_bollinger_bands_weight.value / self.precision
-            dataframe.loc[(dataframe['trend'] == 'upwards') & qtpylib.crossed_above(dataframe['close'], dataframe[
-                'bb_lowerband']), 'bollinger_bands_weighted_buy_signal'] = \
-                self.buy_upwards_trend_bollinger_bands_weight.value / self.precision
-            dataframe['total_buy_signal_strength'] += dataframe['bollinger_bands_weighted_buy_signal']
-
-            # Weighted Buy Signal: VWAP crosses above current price (Simultaneous rapid increase in volume and price)
-            dataframe.loc[(dataframe['trend'] == 'downwards') & qtpylib.crossed_above(dataframe['vwap'], dataframe[
-                'close']), 'vwap_cross_weighted_buy_signal'] = \
-                self.buy_downwards_trend_vwap_cross_weight.value / self.precision
-            dataframe.loc[(dataframe['trend'] == 'sideways') & qtpylib.crossed_above(dataframe['vwap'], dataframe[
-                'close']), 'vwap_cross_weighted_buy_signal'] = \
-                self.buy_sideways_trend_vwap_cross_weight.value / self.precision
-            dataframe.loc[(dataframe['trend'] == 'upwards') & qtpylib.crossed_above(dataframe['vwap'], dataframe[
-                'close']), 'vwap_cross_weighted_buy_signal'] = \
-                self.buy_upwards_trend_vwap_cross_weight.value / self.precision
-            dataframe['total_buy_signal_strength'] += dataframe['vwap_cross_weighted_buy_signal']
-
-        else:
-            # Weighted Buy Signal: ADX above 25 & +DI above -DI (The trend has strength while moving up)
-            dataframe.loc[(dataframe['trend'] == 'downwards') & (dataframe['adx'] > 25),
-                          'total_buy_signal_strength'] += \
-                self.buy_downwards_trend_adx_strong_up_weight.value / self.precision
-            dataframe.loc[(dataframe['trend'] == 'sideways') & (dataframe['adx'] > 25),
-                          'total_buy_signal_strength'] += \
-                self.buy_sideways_trend_adx_strong_up_weight.value / self.precision
-            dataframe.loc[(dataframe['trend'] == 'upwards') & (dataframe['adx'] > 25),
-                          'total_buy_signal_strength'] += \
-                self.buy_upwards_trend_adx_strong_up_weight.value / self.precision
-
-            # Weighted Buy Signal: RSI crosses above 30 (Under-bought / low-price and rising indication)
-            dataframe.loc[(dataframe['trend'] == 'downwards') & qtpylib.crossed_above(dataframe['rsi'], 30),
-                          'total_buy_signal_strength'] += self.buy_downwards_trend_rsi_weight.value / self.precision
-            dataframe.loc[(dataframe['trend'] == 'sideways') & qtpylib.crossed_above(dataframe['rsi'], 30),
-                          'total_buy_signal_strength'] += self.buy_sideways_trend_rsi_weight.value / self.precision
-            dataframe.loc[(dataframe['trend'] == 'upwards') & qtpylib.crossed_above(dataframe['rsi'], 30),
-                          'total_buy_signal_strength'] += self.buy_upwards_trend_rsi_weight.value / self.precision
-
-            # Weighted Buy Signal: MACD above Signal
-            dataframe.loc[(dataframe['trend'] == 'downwards') & (dataframe['macd'] > dataframe['macdsignal']),
-                          'total_buy_signal_strength'] += self.buy_downwards_trend_macd_weight.value / self.precision
-            dataframe.loc[(dataframe['trend'] == 'sideways') & (dataframe['macd'] > dataframe['macdsignal']),
-                          'total_buy_signal_strength'] += self.buy_sideways_trend_macd_weight.value / self.precision
-            dataframe.loc[(dataframe['trend'] == 'upwards') & (dataframe['macd'] > dataframe['macdsignal']),
-                          'total_buy_signal_strength'] += self.buy_upwards_trend_macd_weight.value / self.precision
-
-            # Weighted Buy Signal: SMA short term Golden Cross (Short term SMA crosses above Medium term SMA)
-            dataframe.loc[(dataframe['trend'] == 'downwards') & qtpylib.crossed_above(dataframe['sma9'], dataframe[
-                'sma50']), 'total_buy_signal_strength'] += \
-                self.buy_downwards_trend_sma_short_golden_cross_weight.value / self.precision
-            dataframe.loc[(dataframe['trend'] == 'sideways') & qtpylib.crossed_above(dataframe['sma9'], dataframe[
-                'sma50']), 'total_buy_signal_strength'] += \
-                self.buy_sideways_trend_sma_short_golden_cross_weight.value / self.precision
-            dataframe.loc[(dataframe['trend'] == 'upwards') & qtpylib.crossed_above(dataframe['sma9'], dataframe[
-                'sma50']), 'total_buy_signal_strength'] += \
-                self.buy_upwards_trend_sma_short_golden_cross_weight.value / self.precision
-
-            # Weighted Buy Signal: EMA short term Golden Cross (Short term EMA crosses above Medium term EMA)
-            dataframe.loc[(dataframe['trend'] == 'downwards') & qtpylib.crossed_above(dataframe['ema9'], dataframe[
-                'ema50']), 'total_buy_signal_strength'] += \
-                self.buy_downwards_trend_ema_short_golden_cross_weight.value / self.precision
-            dataframe.loc[(dataframe['trend'] == 'sideways') & qtpylib.crossed_above(dataframe['ema9'], dataframe[
-                'ema50']), 'total_buy_signal_strength'] += \
-                self.buy_sideways_trend_ema_short_golden_cross_weight.value / self.precision
-            dataframe.loc[(dataframe['trend'] == 'upwards') & qtpylib.crossed_above(dataframe['ema9'], dataframe[
-                'ema50']), 'total_buy_signal_strength'] += \
-                self.buy_upwards_trend_ema_short_golden_cross_weight.value / self.precision
-
-            # Weighted Buy Signal: SMA long term Golden Cross (Medium term SMA crosses above Long term SMA)
-            dataframe.loc[(dataframe['trend'] == 'downwards') & qtpylib.crossed_above(dataframe['sma50'], dataframe[
-                'sma200']), 'total_buy_signal_strength'] += \
-                self.buy_downwards_trend_sma_long_golden_cross_weight.value / self.precision
-            dataframe.loc[(dataframe['trend'] == 'sideways') & qtpylib.crossed_above(dataframe['sma50'], dataframe[
-                'sma200']), 'total_buy_signal_strength'] += \
-                self.buy_sideways_trend_sma_long_golden_cross_weight.value / self.precision
-            dataframe.loc[(dataframe['trend'] == 'upwards') & qtpylib.crossed_above(dataframe['sma50'], dataframe[
-                'sma200']), 'total_buy_signal_strength'] += \
-                self.buy_upwards_trend_sma_long_golden_cross_weight.value / self.precision
-
-            # Weighted Buy Signal: EMA long term Golden Cross (Medium term EMA crosses above Long term EMA)
-            dataframe.loc[(dataframe['trend'] == 'downwards') & qtpylib.crossed_above(dataframe['ema50'], dataframe[
-                'ema200']), 'total_buy_signal_strength'] += \
-                self.buy_downwards_trend_ema_long_golden_cross_weight.value / self.precision
-            dataframe.loc[(dataframe['trend'] == 'sideways') & qtpylib.crossed_above(dataframe['ema50'], dataframe[
-                'ema200']), 'total_buy_signal_strength'] += \
-                self.buy_sideways_trend_ema_long_golden_cross_weight.value / self.precision
-            dataframe.loc[(dataframe['trend'] == 'upwards') & qtpylib.crossed_above(dataframe['ema50'], dataframe[
-                'ema200']), 'total_buy_signal_strength'] += \
-                self.buy_upwards_trend_ema_long_golden_cross_weight.value / self.precision
-
-            # Weighted Buy Signal: Re-Entering Lower Bollinger Band after downward breakout
-            # (Candle closes below Upper Bollinger Band)
-            dataframe.loc[(dataframe['trend'] == 'downwards') & qtpylib.crossed_above(dataframe['close'], dataframe[
-                'bb_lowerband']), 'total_buy_signal_strength'] += \
-                self.buy_downwards_trend_bollinger_bands_weight.value / self.precision
-            dataframe.loc[(dataframe['trend'] == 'sideways') & qtpylib.crossed_above(dataframe['close'], dataframe[
-                'bb_lowerband']), 'total_buy_signal_strength'] += \
-                self.buy_sideways_trend_bollinger_bands_weight.value / self.precision
-            dataframe.loc[(dataframe['trend'] == 'upwards') & qtpylib.crossed_above(dataframe['close'], dataframe[
-                'bb_lowerband']), 'total_buy_signal_strength'] += \
-                self.buy_upwards_trend_bollinger_bands_weight.value / self.precision
-
-            # Weighted Buy Signal: VWAP crosses above current price (Simultaneous rapid increase in volume and price)
-            dataframe.loc[(dataframe['trend'] == 'downwards') & qtpylib.crossed_above(dataframe['vwap'], dataframe[
-                'close']), 'total_buy_signal_strength'] += \
-                self.buy_downwards_trend_vwap_cross_weight.value / self.precision
-            dataframe.loc[(dataframe['trend'] == 'sideways') & qtpylib.crossed_above(dataframe['vwap'], dataframe[
-                'close']), 'total_buy_signal_strength'] += \
-                self.buy_sideways_trend_vwap_cross_weight.value / self.precision
-            dataframe.loc[(dataframe['trend'] == 'upwards') & qtpylib.crossed_above(dataframe['vwap'], dataframe[
-                'close']), 'total_buy_signal_strength'] += \
-                self.buy_upwards_trend_vwap_cross_weight.value / self.precision
-
-        # Check if buy signal should be sent depending on the current trend
->>>>>>> c5ab66b5
         dataframe.loc[
             (
                     (dataframe['trend'] == 'downwards') &
@@ -1064,210 +694,8 @@
         """
 
         # If a Weighted Sell Signal goes off => Bearish Indication, Set to true (=1) and multiply by weight percentage
-<<<<<<< HEAD
         config = self.generate_config(self.sell_signals, 'sell')
         dataframe = self.calculate_signal_strength(dataframe, config)
-=======
-
-        if self.debuggable_weighted_signal_dataframe:
-            # Weighted Sell Signal: ADX above 25 & +DI below -DI (The trend has strength while moving down)
-            dataframe.loc[(dataframe['trend'] == 'downwards') & (dataframe['adx'] > 25),
-                          'adx_strong_down_weighted_sell_signal'] = \
-                self.sell_downwards_trend_adx_strong_down_weight.value / self.precision
-            dataframe.loc[(dataframe['trend'] == 'sideways') & (dataframe['adx'] > 25),
-                          'adx_strong_down_weighted_sell_signal'] = \
-                self.sell_sideways_trend_adx_strong_down_weight.value / self.precision
-            dataframe.loc[(dataframe['trend'] == 'upwards') & (dataframe['adx'] > 25),
-                          'adx_strong_down_weighted_sell_signal'] = \
-                self.sell_upwards_trend_adx_strong_down_weight.value / self.precision
-            dataframe['total_sell_signal_strength'] += dataframe['adx_strong_down_weighted_sell_signal']
-
-            # Weighted Sell Signal: RSI crosses below 70 (Over-bought / high-price and dropping indication)
-            dataframe.loc[(dataframe['trend'] == 'downwards') & qtpylib.crossed_below(dataframe['rsi'], 70),
-                          'rsi_weighted_sell_signal'] = self.sell_downwards_trend_rsi_weight.value / self.precision
-            dataframe.loc[(dataframe['trend'] == 'sideways') & qtpylib.crossed_below(dataframe['rsi'], 70),
-                          'rsi_weighted_sell_signal'] = self.sell_sideways_trend_rsi_weight.value / self.precision
-            dataframe.loc[(dataframe['trend'] == 'upwards') & qtpylib.crossed_below(dataframe['rsi'], 70),
-                          'rsi_weighted_sell_signal'] = self.sell_upwards_trend_rsi_weight.value / self.precision
-            dataframe['total_sell_signal_strength'] += dataframe['rsi_weighted_sell_signal']
-
-            # Weighted Sell Signal: MACD below Signal
-            dataframe.loc[(dataframe['trend'] == 'downwards') & (dataframe['macd'] < dataframe['macdsignal']),
-                          'macd_weighted_sell_signal'] = self.sell_downwards_trend_macd_weight.value / self.precision
-            dataframe.loc[(dataframe['trend'] == 'sideways') & (dataframe['macd'] < dataframe['macdsignal']),
-                          'macd_weighted_sell_signal'] = self.sell_sideways_trend_macd_weight.value / self.precision
-            dataframe.loc[(dataframe['trend'] == 'upwards') & (dataframe['macd'] < dataframe['macdsignal']),
-                          'macd_weighted_sell_signal'] = self.sell_upwards_trend_macd_weight.value / self.precision
-            dataframe['total_sell_signal_strength'] += dataframe['macd_weighted_sell_signal']
-
-            # Weighted Sell Signal: SMA short term Death Cross (Short term SMA crosses below Medium term SMA)
-            dataframe.loc[(dataframe['trend'] == 'downwards') & qtpylib.crossed_below(dataframe['sma9'], dataframe[
-                'sma50']), 'sma_short_death_cross_weighted_sell_signal'] = \
-                self.sell_downwards_trend_sma_short_death_cross_weight.value / self.precision
-            dataframe.loc[(dataframe['trend'] == 'sideways') & qtpylib.crossed_below(dataframe['sma9'], dataframe[
-                'sma50']), 'sma_short_death_cross_weighted_sell_signal'] = \
-                self.sell_sideways_trend_sma_short_death_cross_weight.value / self.precision
-            dataframe.loc[(dataframe['trend'] == 'upwards') & qtpylib.crossed_below(dataframe['sma9'], dataframe[
-                'sma50']), 'sma_short_death_cross_weighted_sell_signal'] = \
-                self.sell_upwards_trend_sma_short_death_cross_weight.value / self.precision
-            dataframe['total_sell_signal_strength'] += dataframe['sma_short_death_cross_weighted_sell_signal']
-
-            # Weighted Sell Signal: EMA short term Death Cross (Short term EMA crosses below Medium term EMA)
-            dataframe.loc[(dataframe['trend'] == 'downwards') & qtpylib.crossed_below(dataframe['ema9'], dataframe[
-                'ema50']), 'ema_short_death_cross_weighted_sell_signal'] = \
-                self.sell_downwards_trend_ema_short_death_cross_weight.value / self.precision
-            dataframe.loc[(dataframe['trend'] == 'sideways') & qtpylib.crossed_below(dataframe['ema9'], dataframe[
-                'ema50']), 'ema_short_death_cross_weighted_sell_signal'] = \
-                self.sell_sideways_trend_ema_short_death_cross_weight.value / self.precision
-            dataframe.loc[(dataframe['trend'] == 'upwards') & qtpylib.crossed_below(dataframe['ema9'], dataframe[
-                'ema50']), 'ema_short_death_cross_weighted_sell_signal'] = \
-                self.sell_upwards_trend_ema_short_death_cross_weight.value / self.precision
-            dataframe['total_sell_signal_strength'] += dataframe['ema_short_death_cross_weighted_sell_signal']
-
-            # Weighted Sell Signal: SMA long term Death Cross (Medium term SMA crosses below Long term SMA)
-            dataframe.loc[(dataframe['trend'] == 'downwards') & qtpylib.crossed_below(dataframe['sma50'], dataframe[
-                'sma200']), 'sma_long_death_cross_weighted_sell_signal'] = \
-                self.sell_downwards_trend_sma_long_death_cross_weight.value / self.precision
-            dataframe.loc[(dataframe['trend'] == 'sideways') & qtpylib.crossed_below(dataframe['sma50'], dataframe[
-                'sma200']), 'sma_long_death_cross_weighted_sell_signal'] = \
-                self.sell_sideways_trend_sma_long_death_cross_weight.value / self.precision
-            dataframe.loc[(dataframe['trend'] == 'upwards') & qtpylib.crossed_below(dataframe['sma50'], dataframe[
-                'sma200']), 'sma_long_death_cross_weighted_sell_signal'] = \
-                self.sell_upwards_trend_sma_long_death_cross_weight.value / self.precision
-            dataframe['total_sell_signal_strength'] += dataframe['sma_long_death_cross_weighted_sell_signal']
-
-            # Weighted Sell Signal: EMA long term Death Cross (Medium term EMA crosses below Long term EMA)
-            dataframe.loc[(dataframe['trend'] == 'downwards') & qtpylib.crossed_below(dataframe['ema50'], dataframe[
-                'ema200']), 'ema_long_death_cross_weighted_sell_signal'] = \
-                self.sell_downwards_trend_ema_long_death_cross_weight.value / self.precision
-            dataframe.loc[(dataframe['trend'] == 'sideways') & qtpylib.crossed_below(dataframe['ema50'], dataframe[
-                'ema200']), 'ema_long_death_cross_weighted_sell_signal'] = \
-                self.sell_sideways_trend_ema_long_death_cross_weight.value / self.precision
-            dataframe.loc[(dataframe['trend'] == 'upwards') & qtpylib.crossed_below(dataframe['ema50'], dataframe[
-                'ema200']), 'ema_long_death_cross_weighted_sell_signal'] = \
-                self.sell_upwards_trend_ema_long_death_cross_weight.value / self.precision
-            dataframe['total_sell_signal_strength'] += dataframe['ema_long_death_cross_weighted_sell_signal']
-
-            # Weighted Sell Signal: Re-Entering Upper Bollinger Band after upward breakout
-            # (Candle closes below Upper Bollinger Band)
-            dataframe.loc[(dataframe['trend'] == 'downwards') & qtpylib.crossed_below(dataframe['close'], dataframe[
-                'bb_upperband']), 'bollinger_bands_weighted_sell_signal'] = \
-                self.sell_downwards_trend_bollinger_bands_weight.value / self.precision
-            dataframe.loc[(dataframe['trend'] == 'sideways') & qtpylib.crossed_below(dataframe['close'], dataframe[
-                'bb_upperband']), 'bollinger_bands_weighted_sell_signal'] = \
-                self.sell_sideways_trend_bollinger_bands_weight.value / self.precision
-            dataframe.loc[(dataframe['trend'] == 'upwards') & qtpylib.crossed_below(dataframe['close'], dataframe[
-                'bb_upperband']), 'bollinger_bands_weighted_sell_signal'] = \
-                self.sell_upwards_trend_bollinger_bands_weight.value / self.precision
-            dataframe['total_sell_signal_strength'] += dataframe['bollinger_bands_weighted_sell_signal']
-
-            # Weighted Sell Signal: VWAP crosses below current price
-            dataframe.loc[(dataframe['trend'] == 'downwards') & qtpylib.crossed_below(dataframe['vwap'], dataframe[
-                'close']), 'vwap_cross_weighted_sell_signal'] = \
-                self.sell_downwards_trend_vwap_cross_weight.value / self.precision
-            dataframe.loc[(dataframe['trend'] == 'sideways') & qtpylib.crossed_below(dataframe['vwap'], dataframe[
-                'close']), 'vwap_cross_weighted_sell_signal'] = \
-                self.sell_sideways_trend_vwap_cross_weight.value / self.precision
-            dataframe.loc[(dataframe['trend'] == 'upwards') & qtpylib.crossed_below(dataframe['vwap'], dataframe[
-                'close']), 'vwap_cross_weighted_sell_signal'] = \
-                self.sell_upwards_trend_vwap_cross_weight.value / self.precision
-            dataframe['total_sell_signal_strength'] += dataframe['vwap_cross_weighted_sell_signal']
-
-        else:
-            # Weighted Sell Signal: ADX above 25 & +DI below -DI (The trend has strength while moving down)
-            dataframe.loc[(dataframe['trend'] == 'downwards') & (dataframe['adx'] > 25),
-                          'total_sell_signal_strength'] += \
-                self.sell_downwards_trend_adx_strong_down_weight.value / self.precision
-            dataframe.loc[(dataframe['trend'] == 'sideways') & (dataframe['adx'] > 25),
-                          'total_sell_signal_strength'] += \
-                self.sell_sideways_trend_adx_strong_down_weight.value / self.precision
-            dataframe.loc[(dataframe['trend'] == 'upwards') & (dataframe['adx'] > 25),
-                          'total_sell_signal_strength'] += \
-                self.sell_upwards_trend_adx_strong_down_weight.value / self.precision
-
-            # Weighted Sell Signal: RSI crosses below 70 (Over-bought / high-price and dropping indication)
-            dataframe.loc[(dataframe['trend'] == 'downwards') & qtpylib.crossed_below(dataframe['rsi'], 70),
-                          'total_sell_signal_strength'] += self.sell_downwards_trend_rsi_weight.value / self.precision
-            dataframe.loc[(dataframe['trend'] == 'sideways') & qtpylib.crossed_below(dataframe['rsi'], 70),
-                          'total_sell_signal_strength'] += self.sell_sideways_trend_rsi_weight.value / self.precision
-            dataframe.loc[(dataframe['trend'] == 'upwards') & qtpylib.crossed_below(dataframe['rsi'], 70),
-                          'total_sell_signal_strength'] += self.sell_upwards_trend_rsi_weight.value / self.precision
-
-            # Weighted Sell Signal: MACD below Signal
-            dataframe.loc[(dataframe['trend'] == 'downwards') & (dataframe['macd'] < dataframe['macdsignal']),
-                          'total_sell_signal_strength'] += self.sell_downwards_trend_macd_weight.value / self.precision
-            dataframe.loc[(dataframe['trend'] == 'sideways') & (dataframe['macd'] < dataframe['macdsignal']),
-                          'total_sell_signal_strength'] += self.sell_sideways_trend_macd_weight.value / self.precision
-            dataframe.loc[(dataframe['trend'] == 'upwards') & (dataframe['macd'] < dataframe['macdsignal']),
-                          'total_sell_signal_strength'] += self.sell_upwards_trend_macd_weight.value / self.precision
-
-            # Weighted Sell Signal: SMA short term Death Cross (Short term SMA crosses below Medium term SMA)
-            dataframe.loc[(dataframe['trend'] == 'downwards') & qtpylib.crossed_below(dataframe['sma9'], dataframe[
-                'sma50']), 'total_sell_signal_strength'] += \
-                self.sell_downwards_trend_sma_short_death_cross_weight.value / self.precision
-            dataframe.loc[(dataframe['trend'] == 'sideways') & qtpylib.crossed_below(dataframe['sma9'], dataframe[
-                'sma50']), 'total_sell_signal_strength'] += \
-                self.sell_sideways_trend_sma_short_death_cross_weight.value / self.precision
-            dataframe.loc[(dataframe['trend'] == 'upwards') & qtpylib.crossed_below(dataframe['sma9'], dataframe[
-                'sma50']), 'total_sell_signal_strength'] += \
-                self.sell_upwards_trend_sma_short_death_cross_weight.value / self.precision
-
-            # Weighted Sell Signal: EMA short term Death Cross (Short term EMA crosses below Medium term EMA)
-            dataframe.loc[(dataframe['trend'] == 'downwards') & qtpylib.crossed_below(dataframe['ema9'], dataframe[
-                'ema50']), 'total_sell_signal_strength'] += \
-                self.sell_downwards_trend_ema_short_death_cross_weight.value / self.precision
-            dataframe.loc[(dataframe['trend'] == 'sideways') & qtpylib.crossed_below(dataframe['ema9'], dataframe[
-                'ema50']), 'total_sell_signal_strength'] += \
-                self.sell_sideways_trend_ema_short_death_cross_weight.value / self.precision
-            dataframe.loc[(dataframe['trend'] == 'upwards') & qtpylib.crossed_below(dataframe['ema9'], dataframe[
-                'ema50']), 'total_sell_signal_strength'] += \
-                self.sell_upwards_trend_ema_short_death_cross_weight.value / self.precision
-
-            # Weighted Sell Signal: SMA long term Death Cross (Medium term SMA crosses below Long term SMA)
-            dataframe.loc[(dataframe['trend'] == 'downwards') & qtpylib.crossed_below(dataframe['sma50'], dataframe[
-                'sma200']), 'total_sell_signal_strength'] += \
-                self.sell_downwards_trend_sma_long_death_cross_weight.value / self.precision
-            dataframe.loc[(dataframe['trend'] == 'sideways') & qtpylib.crossed_below(dataframe['sma50'], dataframe[
-                'sma200']), 'total_sell_signal_strength'] += \
-                self.sell_sideways_trend_sma_long_death_cross_weight.value / self.precision
-            dataframe.loc[(dataframe['trend'] == 'upwards') & qtpylib.crossed_below(dataframe['sma50'], dataframe[
-                'sma200']), 'total_sell_signal_strength'] += \
-                self.sell_upwards_trend_sma_long_death_cross_weight.value / self.precision
-
-            # Weighted Sell Signal: EMA long term Death Cross (Medium term EMA crosses below Long term EMA)
-            dataframe.loc[(dataframe['trend'] == 'downwards') & qtpylib.crossed_below(dataframe['ema50'], dataframe[
-                'ema200']), 'total_sell_signal_strength'] += \
-                self.sell_downwards_trend_ema_long_death_cross_weight.value / self.precision
-            dataframe.loc[(dataframe['trend'] == 'sideways') & qtpylib.crossed_below(dataframe['ema50'], dataframe[
-                'ema200']), 'total_sell_signal_strength'] += \
-                self.sell_sideways_trend_ema_long_death_cross_weight.value / self.precision
-            dataframe.loc[(dataframe['trend'] == 'upwards') & qtpylib.crossed_below(dataframe['ema50'], dataframe[
-                'ema200']), 'total_sell_signal_strength'] += \
-                self.sell_upwards_trend_ema_long_death_cross_weight.value / self.precision
-
-            # Weighted Sell Signal: Re-Entering Upper Bollinger Band after upward breakout
-            # (Candle closes below Upper Bollinger Band)
-            dataframe.loc[(dataframe['trend'] == 'downwards') & qtpylib.crossed_below(dataframe['close'], dataframe[
-                'bb_upperband']), 'total_sell_signal_strength'] += \
-                self.sell_downwards_trend_bollinger_bands_weight.value / self.precision
-            dataframe.loc[(dataframe['trend'] == 'sideways') & qtpylib.crossed_below(dataframe['close'], dataframe[
-                'bb_upperband']), 'total_sell_signal_strength'] += \
-                self.sell_sideways_trend_bollinger_bands_weight.value / self.precision
-            dataframe.loc[(dataframe['trend'] == 'upwards') & qtpylib.crossed_below(dataframe['close'], dataframe[
-                'bb_upperband']), 'total_sell_signal_strength'] += \
-                self.sell_upwards_trend_bollinger_bands_weight.value / self.precision
-
-            # Weighted Sell Signal: VWAP crosses below current price
-            dataframe.loc[(dataframe['trend'] == 'downwards') & qtpylib.crossed_below(dataframe['vwap'], dataframe[
-                'close']), 'total_sell_signal_strength'] += \
-                self.sell_downwards_trend_vwap_cross_weight.value / self.precision
-            dataframe.loc[(dataframe['trend'] == 'sideways') & qtpylib.crossed_below(dataframe['vwap'], dataframe[
-                'close']), 'total_sell_signal_strength'] += \
-                self.sell_sideways_trend_vwap_cross_weight.value / self.precision
-            dataframe.loc[(dataframe['trend'] == 'upwards') & qtpylib.crossed_below(dataframe['vwap'], dataframe[
-                'close']), 'total_sell_signal_strength'] += \
-                self.sell_upwards_trend_vwap_cross_weight.value / self.precision
->>>>>>> c5ab66b5
 
         # Check if sell signal should be sent depending on the current trend
         dataframe.loc[
@@ -1600,7 +1028,7 @@
         When passing a type and a message to this function it will log:
         - The timestamp of logging + the message_type provided + the message provided
         - To the console & To "./user_data/logs/freqtrade.log"
-    
+
         :param message_type: The type of the message (INFO, DEBUG, WARNING, ERROR)
         :param code_section: The section in the code where the message occurred
         :param message: The log message to be displayed
