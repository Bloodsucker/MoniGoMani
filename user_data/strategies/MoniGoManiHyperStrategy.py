# pragma pylint: disable=missing-docstring, invalid-name, pointless-string-statement
# flake8: noqa: F401
# isort: skip_file
# --- Do not remove these libs ---
import numpy as np  # noqa
import pandas as pd  # noqa
from pandas import DataFrame
<<<<<<< HEAD
import json
from typing import List  # stoploss/trailing search space
from freqtrade.optimize.space import Categorical, Dimension, SKDecimal # stoploss/trailing search space

logger = logging.getLogger(__name__)


# ^ TA-Lib Autofill mostly broken in JetBrains Products,
# ta._ta_lib.<function_name> can temporarily be used while writing as a workaround
# Then change back to ta.<function_name> so IDE won't nag about accessing a protected member of TA-Lib
# ----------------------------------------------------------------------------------------------------
def init_vars(parameter_dictionary: dict, parameter_name: str, parameter_min_value: int, parameter_max_value: int,
              parameter_threshold: int, precision: float, overrideable: bool = True):
    """
    Function to automatically initialize MoniGoMani's HyperOptable parameter values for both HyperOpt Runs.

    :param parameter_dictionary: Buy or Sell params dictionary
    :param parameter_name: Name of the signal in the dictionary
    :param parameter_min_value: Minimal search space value to use during the 1st HyperOpt Run and override value for weak signals on the 2nd HyperOpt Run 
    :param parameter_max_value: Maximum search space value to use during the 1st HyperOpt Run and override value for weak signals on the 2nd HyperOpt Run 
    :param parameter_threshold: Threshold to use for overriding weak/strong signals and setting up refined search spaces after the 1st HyperOpt Run
    :param precision: Precision used while HyperOpting
    :param overrideable: Allow value to be overrideable or not (defaults to 'True')
    :return: Dictionary containing the search space values to use during the HyperOpt Runs
    """
    parameter_value = parameter_dictionary.get(parameter_name)

    # 1st HyperOpt Run: Use provided min/max values for the search spaces
    if parameter_value is None:
        min_value = parameter_min_value
        max_value = parameter_max_value
    # 2nd HyperOpt Run: Use refined search spaces where needed
    else:
        min_value = parameter_min_value if parameter_value <= (parameter_min_value + parameter_threshold) else \
            parameter_value - parameter_threshold
        max_value = parameter_max_value if parameter_value >= (parameter_max_value - parameter_threshold) else \
            parameter_value + parameter_threshold

    # 1st HyperOpt Run: Use middle of min/max values as default value
    if parameter_value is None:
        default_value = int((parameter_min_value + parameter_max_value) / 2)
    # 2nd HyperOpt Run: Use Overrides where needed for default value
    elif (max_value == parameter_max_value) and (overrideable is True):
        default_value = parameter_max_value
    elif min_value == parameter_min_value and (overrideable is True):
        default_value = parameter_min_value
    # 2nd HyperOpt Run: Use values found in Run 1 for the remaining default values
    else:
        default_value = parameter_value

    return_vars_dictionary = {
        "min_value": int(min_value * precision),
        "max_value": int(max_value * precision),
        "default_value": int(default_value * precision),
        # 1st HyperOpt Run: No overrides, 2nd HyperOpt Run: Apply Overrides where needed
        "opt_and_Load": False if (parameter_value is not None) and (overrideable is True) and
                                 (min_value == parameter_min_value or max_value == parameter_max_value) else True
    }

    return return_vars_dictionary
=======
>>>>>>> a0f9ad3c

# --------------------------------
# Add your lib to import here
import talib.abstract as ta
import freqtrade.vendor.qtpylib.indicators as qtpylib

###### Define your buy and sell signals   
buy_signals = {
    # Weighted Buy Signal: ADX above 25 & +DI above -DI (The trend has strength while moving up)
    'adx_strong_up': lambda df: (df['adx'] > 25),
    # Weighted Buy Signal: Re-Entering Lower Bollinger Band after downward breakout
    'bollinger_bands': lambda df: (qtpylib.crossed_above(df['close'], df['bb_lowerband'])),
    # Weighted Buy Signal: EMA long term Golden Cross (Medium term EMA crosses above Long term EMA)
    'ema_long_golden_cross': lambda df: (qtpylib.crossed_above(df['ema50'], df['ema200'])),
    # Weighted Buy Signal: EMA short term Golden Cross (Short term EMA crosses above Medium term EMA)
    'ema_short_golden_cross': lambda df: (qtpylib.crossed_above(df['ema9'], df['ema50'])),
    # Weighted Buy Signal: MACD above Signal
    'macd': lambda df: (df['macd'] > df['macdsignal']),
    # Weighted Buy Signal: RSI crosses above 30 (Under-bought / low-price and rising indication)
    'rsi': lambda df: (qtpylib.crossed_above(df['rsi'], 30)),
    # Weighted Buy Signal: SMA long term Golden Cross (Medium term SMA crosses above Long term SMA)
    'sma_long_golden_cross': lambda df: (qtpylib.crossed_above(df['sma50'], df['sma200'])),
    # Weighted Buy Signal: SMA short term Golden Cross (Short term SMA crosses above Medium term SMA)
    'sma_short_golden_cross':  lambda df: (qtpylib.crossed_above(df['sma9'], df['sma50'])),
    # Weighted Sell Signal: VWAP crosses below current price
    'vwap_cross': lambda df: (qtpylib.crossed_above(df['vwap'], df['close'])),

}
sell_signals = {
    # Weighted Sell Signal: ADX above 25 & +DI below -DI (The trend has strength while moving down)
    'adx_strong_down': lambda df: (df['adx'] > 25),
    # Weighted Sell Signal: Re-Entering Upper Bollinger Band after upward breakout
    'bollinger_bands':  lambda df: (qtpylib.crossed_below(df['close'], df['bb_upperband'])),
    # Weighted Sell Signal: EMA long term Death Cross (Medium term EMA crosses below Long term EMA)
    'ema_long_death_cross': lambda df: (qtpylib.crossed_below(df['ema50'], df['ema200'])),
    # Weighted Sell Signal: EMA short term Death Cross (Short term EMA crosses below Medium term EMA)
    'ema_short_death_cross': lambda df: (qtpylib.crossed_below(df['ema9'], df['ema50']))
    # Weighted Sell Signal: MACD below Signal
    'macd': lambda df: (df['macd'] < df['macdsignal']),
    # Weighted Sell Signal: RSI crosses below 70 (Over-bought / high-price and dropping indication)
    'rsi': lambda df: (qtpylib.crossed_below(df['rsi'], 70)),
    # Weighted Sell Signal: SMA long term Death Cross (Medium term SMA crosses below Long term SMA)
    'sma_long_death_cross': lambda df: (qtpylib.crossed_below(df['sma50'], df['sma200'])),
    # Weighted Sell Signal: SMA short term Death Cross (Short term SMA crosses below Medium term SMA)
    'sma_short_death_cross': lambda df: (qtpylib.crossed_below(df['sma9'], df['sma50'])),
    # Weighted Sell Signal: VWAP crosses below current price
    'vwap_cross': lambda df: (qtpylib.crossed_below(df['vwap'], df['close']))

}
   
# Returns the method responsible for decorating the current class with all the parameters of the MGM
generate_mgm_attributes = MasterMoniGoManiHyperStrategy._generate_mgm_attributes(buy_signals, sell_signals)
@generate_mgm_attributes
class MoniGoManiHyperStrategy(MasterMoniGoManiHyperStrategy):
    
    
    """
    ####################################################################################
    ####                                                                            ####
    ###                         MoniGoMani v0.11.0 by Rikj000                        ###
    ##                          -----------------------------                         ##
    #               Isn't that what we all want? Our money to go many?                 #
    #          Well that's what this Freqtrade strategy hopes to do for you!           #
    ##       By giving you/HyperOpt a lot of signals to alter the weight from         ##
    ###           ------------------------------------------------------             ###
    ##        Big thank you to xmatthias and everyone who helped on MoniGoMani,       ##
    ##      Freqtrade Discord support was also really helpful so thank you too!       ##
    ###         -------------------------------------------------------              ###
    ##              Disclaimer: This strategy is under development.                   ##
    #      I do not recommend running it live until further development/testing.       #
    ##                      TEST IT BEFORE USING IT!                                  ##
    ###                                                              ▄▄█▀▀▀▀▀█▄▄     ###
    ##               -------------------------------------         ▄█▀  ▄ ▄    ▀█▄    ##
    ###   If you like my work, feel free to donate or use one of   █   ▀█▀▀▀▀▄   █   ###
    ##   my referral links, that would also greatly be appreciated █    █▄▄▄▄▀   █    ##
    #     ICONOMI: https://www.iconomi.com/register?ref=JdFzz      █    █    █   █     #
    ##  Binance: https://www.binance.com/en/register?ref=97611461  ▀█▄ ▀▀█▀█▀  ▄█▀    ##
    ###          BTC: 19LL2LCMZo4bHJgy15q1Z1bfe7mV4bfoWK             ▀▀█▄▄▄▄▄█▀▀     ###
    ####                                                                            ####
    ####################################################################################
    """

<<<<<<< HEAD
    ####################################################################################################################
    #                                           START OF CONFIG NAMES SECTION                                          #
    ####################################################################################################################
    mgm_config_name = 'mgm-config.json'
    mgm_config_hyperopt_name = 'mgm-config-hyperopt.json'
    ####################################################################################################################
    #                                            END OF CONFIG NAMES SECTION                                           #
    ####################################################################################################################

    # Load the MoniGoMani settings
    mgm_config_path = os.getcwd() + '/user_data/' + mgm_config_name
    if os.path.isfile(mgm_config_path) is True:
        # Load the 'mgm-config.json' file as an object and parse it as a dictionary
        file_object = open(mgm_config_path, )
        json_data = json.load(file_object)
        mgm_config = json_data['monigomani_settings']

    else:
        sys.exit(f'MoniGoManiHyperStrategy - ERROR - The main MoniGoMani configuration file ({mgm_config_name}) can\'t '
                 f'be found at: {mgm_config_path}... Please provide the correct file and/or alter "mgm_config_name" in '
                 f'"MoniGoManiHyperStrategy.py"')

    # Apply the loaded MoniGoMani Settings
    try:
        timeframe = mgm_config['timeframe']
        backtest_timeframe = mgm_config['backtest_timeframe']
        startup_candle_count = mgm_config['startup_candle_count']
        precision = mgm_config['precision']
        min_weighted_signal_value = mgm_config['min_weighted_signal_value']
        max_weighted_signal_value = mgm_config['max_weighted_signal_value']
        min_trend_total_signal_needed_value = mgm_config['min_trend_total_signal_needed_value']
        min_trend_total_signal_needed_candles_lookback_window_value = \
            mgm_config['min_trend_total_signal_needed_candles_lookback_window_value']
        max_trend_total_signal_needed_candles_lookback_window_value = \
            mgm_config['max_trend_total_signal_needed_candles_lookback_window_value']
        search_threshold_weighted_signal_values = mgm_config['search_threshold_weighted_signal_values']
        search_threshold_trend_total_signal_needed_candles_lookback_window_value = \
            mgm_config['search_threshold_trend_total_signal_needed_candles_lookback_window_value']
        number_of_weighted_signals = mgm_config['number_of_weighted_signals']
        roi_table_step_size = mgm_config['roi_table_step_size']
        stoploss_min_value = mgm_config['stoploss_min_value']
        stoploss_max_value = mgm_config['stoploss_max_value']
        trailing_stop_positive_min_value = mgm_config['trailing_stop_positive_min_value']
        trailing_stop_positive_max_value = mgm_config['trailing_stop_positive_max_value']
        trailing_stop_positive_offset_min_value = mgm_config['trailing_stop_positive_offset_min_value']
        trailing_stop_positive_offset_max_value = mgm_config['trailing_stop_positive_offset_max_value']
        debuggable_weighted_signal_dataframe = mgm_config['debuggable_weighted_signal_dataframe']
        use_mgm_logging = mgm_config['use_mgm_logging']
        mgm_log_levels_enabled = mgm_config['mgm_log_levels_enabled']
    except KeyError as missing_setting:
        sys.exit(f'MoniGoManiHyperStrategy - ERROR - The main MoniGoMani configuration file ({mgm_config_name}) is '
                 f'missing some settings. Please make sure that all MoniGoMani related settings are existing inside '
                 f'this file. {missing_setting} has been detected as missing from the file...')

    # Initialize empty buy/sell_params dictionaries and initial (trailing)stoploss values
    buy_params = {}
    sell_params = {}
    stoploss = -0.25
    trailing_stop = True
    trailing_stop_positive = 0.01
    trailing_stop_positive_offset = 0.03
    trailing_only_offset_is_reached = True

    # If results from a previous HyperOpt Run are found then continue the next HyperOpt Run upon them
    mgm_config_hyperopt_path = os.getcwd() + '/user_data/' + mgm_config_hyperopt_name
    if os.path.isfile(mgm_config_hyperopt_path) is True:
        # Load the previous 'mgm-config-hyperopt.json' file as an object and parse it as a dictionary
        file_object = open(mgm_config_hyperopt_path, )
        mgm_config_hyperopt = json.load(file_object)

        # Convert the loaded 'mgm-config-hyperopt.json' data to the needed HyperOpt Results format
        for param in mgm_config_hyperopt['params']:
            param_value = mgm_config_hyperopt['params'][str(param)]
            if (isinstance(param_value, str) is True) and (str.isdigit(param_value) is True):
                param_value = int(param_value)

            if str(param).startswith('buy'):
                buy_params[str(param)] = param_value
            else:
                sell_params[str(param)] = param_value

        minimal_roi = mgm_config_hyperopt['minimal_roi']
        stoploss = mgm_config_hyperopt['stoploss']
        if isinstance(mgm_config_hyperopt['trailing_stop'], str) is True:
            trailing_stop = bool(mgm_config_hyperopt['trailing_stop'])
        else:
            trailing_stop = mgm_config_hyperopt['trailing_stop']
        trailing_stop_positive = mgm_config_hyperopt['trailing_stop_positive']
        trailing_stop_positive_offset = mgm_config_hyperopt['trailing_stop_positive_offset']
        if isinstance(mgm_config_hyperopt['trailing_only_offset_is_reached'], str) is True:
            trailing_only_offset_is_reached = bool(mgm_config_hyperopt['trailing_only_offset_is_reached'])
        else:
            trailing_only_offset_is_reached = mgm_config_hyperopt['trailing_only_offset_is_reached']

    ####################################################################################################################
    #                                 START OF HYPEROPT PARAMETERS CONFIGURATION SECTION                               #
    ####################################################################################################################

    # ---------------------------------------------------------------- #
    #                  Buy HyperOpt Space Parameters                   #
    # ---------------------------------------------------------------- #

    # React to Buy Signals when certain trends are detected (False would disable trading in said trend)
    buy___trades_when_downwards = \
        CategoricalParameter([True, False], default=True, space='buy', optimize=False, load=False)
    buy___trades_when_sideways = \
        CategoricalParameter([True, False], default=False, space='buy', optimize=False, load=False)
    buy___trades_when_upwards = \
        CategoricalParameter([True, False], default=True, space='buy', optimize=False, load=False)

    # ---------------------------------------------------------------- #
    #                  Sell HyperOpt Space Parameters                  #
    # ---------------------------------------------------------------- #

    # React to Sell Signals when certain trends are detected (False would disable trading in said trend)
    sell___trades_when_downwards = \
        CategoricalParameter([True, False], default=True, space='sell', optimize=False, load=False)
    sell___trades_when_sideways = \
        CategoricalParameter([True, False], default=False, space='sell', optimize=False, load=False)
    sell___trades_when_upwards = \
        CategoricalParameter([True, False], default=True, space='sell', optimize=False, load=False)

    # ---------------------------------------------------------------- #
    #             Sell Unclogger HyperOpt Space Parameters             #
    # ---------------------------------------------------------------- #

    sell___unclogger_enabled = \
        CategoricalParameter([True, False], default=True, space='sell', optimize=False, load=False)

    param = init_vars(sell_params, "sell___unclogger_minimal_losing_trade_duration_minutes",
                      15, 60, search_threshold_weighted_signal_values, precision, False)
    sell___unclogger_minimal_losing_trade_duration_minutes = \
        IntParameter(param["min_value"], param["max_value"], default=param["default_value"],
                     space='sell', optimize=param["opt_and_Load"], load=param["opt_and_Load"])

    param = init_vars(sell_params, "sell___unclogger_minimal_losing_trades_open",
                      1, 5, 1, precision, False)
    sell___unclogger_minimal_losing_trades_open = \
        IntParameter(param["min_value"], param["max_value"], default=param["default_value"],
                     space='sell', optimize=param["opt_and_Load"], load=param["opt_and_Load"])

    param = init_vars(sell_params, "sell___unclogger_open_trades_losing_percentage_needed",
                      1, 60, search_threshold_weighted_signal_values, precision, False)
    sell___unclogger_open_trades_losing_percentage_needed = \
        IntParameter(param["min_value"], param["max_value"], default=param["default_value"],
                     space='sell', optimize=param["opt_and_Load"], load=param["opt_and_Load"])

    param = init_vars(sell_params, "sell___unclogger_trend_lookback_candles_window",
                      10, 60, search_threshold_weighted_signal_values, precision, False)
    sell___unclogger_trend_lookback_candles_window = \
        IntParameter(param["min_value"], param["max_value"], default=param["default_value"],
                     space='sell', optimize=param["opt_and_Load"], load=param["opt_and_Load"])

    param = init_vars(sell_params, "sell___unclogger_trend_lookback_candles_window_percentage_needed",
                      10, 40, search_threshold_weighted_signal_values, precision, False)
    sell___unclogger_trend_lookback_candles_window_percentage_needed = \
        IntParameter(param["min_value"], param["max_value"], default=param["default_value"],
                     space='sell', optimize=param["opt_and_Load"], load=param["opt_and_Load"])

    sell___unclogger_trend_lookback_window_uses_downwards_candles = \
        CategoricalParameter([True, False], default=True, space='sell', optimize=False, load=False)
    sell___unclogger_trend_lookback_window_uses_sideways_candles = \
        CategoricalParameter([True, False], default=True, space='sell', optimize=False, load=False)
    sell___unclogger_trend_lookback_window_uses_upwards_candles = \
        CategoricalParameter([True, False], default=False, space='sell', optimize=False, load=False)

    ####################################################################################################################
    #                                   END OF HYPEROPT PARAMETERS CONFIGURATION SECTION                               #
    ####################################################################################################################

    # Below HyperOpt Space Parameters should preferably be tweaked using the 'monigomani_settings' section inside
    # 'mgm-config.json'. But they can still be manually tweaked if truly needed!

    # ---------------------------------------------------------------- #
    #                  Buy HyperOpt Space Parameters                   #
    # ---------------------------------------------------------------- #

    # Downwards Trend Buy
    # -------------------

    # Total Buy Signal Percentage needed for a signal to be positive
    param = init_vars(buy_params, "buy__downwards_trend_total_signal_needed", min_trend_total_signal_needed_value,
                      int(max_weighted_signal_value * number_of_weighted_signals),
                      search_threshold_weighted_signal_values, precision)
    buy__downwards_trend_total_signal_needed = \
        IntParameter(param["min_value"], param["max_value"], default=param["default_value"],
                     space='buy', optimize=param["opt_and_Load"], load=param["opt_and_Load"])

    param = init_vars(buy_params, "buy__downwards_trend_total_signal_needed_candles_lookback_window",
                      min_trend_total_signal_needed_candles_lookback_window_value,
                      max_trend_total_signal_needed_candles_lookback_window_value,
                      search_threshold_trend_total_signal_needed_candles_lookback_window_value, precision, False)
    buy__downwards_trend_total_signal_needed_candles_lookback_window = \
        IntParameter(param["min_value"], param["max_value"], default=param["default_value"],
                     space='buy', optimize=param["opt_and_Load"], load=param["opt_and_Load"])

    # Buy Signal Weight Influence Table
    param = init_vars(buy_params, "buy_downwards_trend_adx_strong_up_weight", min_weighted_signal_value,
                      max_weighted_signal_value, search_threshold_weighted_signal_values, precision)
    buy_downwards_trend_adx_strong_up_weight = \
        IntParameter(param["min_value"], param["max_value"], default=param["default_value"],
                     space='buy', optimize=param["opt_and_Load"], load=param["opt_and_Load"])

    param = init_vars(buy_params, "buy_downwards_trend_bollinger_bands_weight", min_weighted_signal_value,
                      max_weighted_signal_value, search_threshold_weighted_signal_values, precision)
    buy_downwards_trend_bollinger_bands_weight = \
        IntParameter(param["min_value"], param["max_value"], default=param["default_value"],
                     space='buy', optimize=param["opt_and_Load"], load=param["opt_and_Load"])

    param = init_vars(buy_params, "buy_downwards_trend_ema_long_golden_cross_weight", min_weighted_signal_value,
                      max_weighted_signal_value, search_threshold_weighted_signal_values, precision)
    buy_downwards_trend_ema_long_golden_cross_weight = \
        IntParameter(param["min_value"], param["max_value"], default=param["default_value"],
                     space='buy', optimize=param["opt_and_Load"], load=param["opt_and_Load"])

    param = init_vars(buy_params, "buy_downwards_trend_ema_short_golden_cross_weight", min_weighted_signal_value,
                      max_weighted_signal_value, search_threshold_weighted_signal_values, precision)
    buy_downwards_trend_ema_short_golden_cross_weight = \
        IntParameter(param["min_value"], param["max_value"], default=param["default_value"],
                     space='buy', optimize=param["opt_and_Load"], load=param["opt_and_Load"])

    param = init_vars(buy_params, "buy_downwards_trend_macd_weight", min_weighted_signal_value,
                      max_weighted_signal_value, search_threshold_weighted_signal_values, precision)
    buy_downwards_trend_macd_weight = \
        IntParameter(param["min_value"], param["max_value"], default=param["default_value"],
                     space='buy', optimize=param["opt_and_Load"], load=param["opt_and_Load"])

    param = init_vars(buy_params, "buy_downwards_trend_rsi_weight", min_weighted_signal_value,
                      max_weighted_signal_value, search_threshold_weighted_signal_values, precision)
    buy_downwards_trend_rsi_weight = \
        IntParameter(param["min_value"], param["max_value"], default=param["default_value"],
                     space='buy', optimize=param["opt_and_Load"], load=param["opt_and_Load"])

    param = init_vars(buy_params, "buy_downwards_trend_sma_long_golden_cross_weight", min_weighted_signal_value,
                      max_weighted_signal_value, search_threshold_weighted_signal_values, precision)
    buy_downwards_trend_sma_long_golden_cross_weight = \
        IntParameter(param["min_value"], param["max_value"], default=param["default_value"],
                     space='buy', optimize=param["opt_and_Load"], load=param["opt_and_Load"])

    param = init_vars(buy_params, "buy_downwards_trend_sma_short_golden_cross_weight", min_weighted_signal_value,
                      max_weighted_signal_value, search_threshold_weighted_signal_values, precision)
    buy_downwards_trend_sma_short_golden_cross_weight = \
        IntParameter(param["min_value"], param["max_value"], default=param["default_value"],
                     space='buy', optimize=param["opt_and_Load"], load=param["opt_and_Load"])

    param = init_vars(buy_params, "buy_downwards_trend_vwap_cross_weight", min_weighted_signal_value,
                      max_weighted_signal_value, search_threshold_weighted_signal_values, precision)
    buy_downwards_trend_vwap_cross_weight = \
        IntParameter(param["min_value"], param["max_value"], default=param["default_value"],
                     space='buy', optimize=param["opt_and_Load"], load=param["opt_and_Load"])

    # Sideways Trend Buy
    # ------------------

    # Total Buy Signal Percentage needed for a signal to be positive
    param = init_vars(buy_params, "buy__sideways_trend_total_signal_needed",
                      min_trend_total_signal_needed_value, int(max_weighted_signal_value * number_of_weighted_signals),
                      search_threshold_weighted_signal_values, precision)
    buy__sideways_trend_total_signal_needed = \
        IntParameter(param["min_value"], param["max_value"], default=param["default_value"],
                     space='buy', optimize=param["opt_and_Load"], load=param["opt_and_Load"])

    param = init_vars(buy_params, "buy__sideways_trend_total_signal_needed_candles_lookback_window",
                      min_trend_total_signal_needed_candles_lookback_window_value,
                      max_trend_total_signal_needed_candles_lookback_window_value,
                      search_threshold_trend_total_signal_needed_candles_lookback_window_value, precision, False)
    buy__sideways_trend_total_signal_needed_candles_lookback_window = \
        IntParameter(param["min_value"], param["max_value"], default=param["default_value"],
                     space='buy', optimize=param["opt_and_Load"], load=param["opt_and_Load"])

    # Buy Signal Weight Influence Table
    param = init_vars(buy_params, "buy_sideways_trend_adx_strong_up_weight", min_weighted_signal_value,
                      max_weighted_signal_value, search_threshold_weighted_signal_values, precision)
    buy_sideways_trend_adx_strong_up_weight = \
        IntParameter(param["min_value"], param["max_value"], default=param["default_value"],
                     space='buy', optimize=param["opt_and_Load"], load=param["opt_and_Load"])

    param = init_vars(buy_params, "buy_sideways_trend_bollinger_bands_weight", min_weighted_signal_value,
                      max_weighted_signal_value, search_threshold_weighted_signal_values, precision)
    buy_sideways_trend_bollinger_bands_weight = \
        IntParameter(param["min_value"], param["max_value"], default=param["default_value"],
                     space='buy', optimize=param["opt_and_Load"], load=param["opt_and_Load"])

    param = init_vars(buy_params, "buy_sideways_trend_ema_long_golden_cross_weight", min_weighted_signal_value,
                      max_weighted_signal_value, search_threshold_weighted_signal_values, precision)
    buy_sideways_trend_ema_long_golden_cross_weight = \
        IntParameter(param["min_value"], param["max_value"], default=param["default_value"],
                     space='buy', optimize=param["opt_and_Load"], load=param["opt_and_Load"])

    param = init_vars(buy_params, "buy_sideways_trend_ema_short_golden_cross_weight", min_weighted_signal_value,
                      max_weighted_signal_value, search_threshold_weighted_signal_values, precision)
    buy_sideways_trend_ema_short_golden_cross_weight = \
        IntParameter(param["min_value"], param["max_value"], default=param["default_value"],
                     space='buy', optimize=param["opt_and_Load"], load=param["opt_and_Load"])

    param = init_vars(buy_params, "buy_sideways_trend_macd_weight", min_weighted_signal_value,
                      max_weighted_signal_value, search_threshold_weighted_signal_values, precision)
    buy_sideways_trend_macd_weight = \
        IntParameter(param["min_value"], param["max_value"], default=param["default_value"],
                     space='buy', optimize=param["opt_and_Load"], load=param["opt_and_Load"])

    param = init_vars(buy_params, "buy_sideways_trend_rsi_weight", min_weighted_signal_value,
                      max_weighted_signal_value, search_threshold_weighted_signal_values, precision)
    buy_sideways_trend_rsi_weight = \
        IntParameter(param["min_value"], param["max_value"], default=param["default_value"],
                     space='buy', optimize=param["opt_and_Load"], load=param["opt_and_Load"])

    param = init_vars(buy_params, "buy_sideways_trend_sma_long_golden_cross_weight", min_weighted_signal_value,
                      max_weighted_signal_value, search_threshold_weighted_signal_values, precision)
    buy_sideways_trend_sma_long_golden_cross_weight = \
        IntParameter(param["min_value"], param["max_value"], default=param["default_value"],
                     space='buy', optimize=param["opt_and_Load"], load=param["opt_and_Load"])

    param = init_vars(buy_params, "buy_sideways_trend_sma_short_golden_cross_weight", min_weighted_signal_value,
                      max_weighted_signal_value, search_threshold_weighted_signal_values, precision)
    buy_sideways_trend_sma_short_golden_cross_weight = \
        IntParameter(param["min_value"], param["max_value"], default=param["default_value"],
                     space='buy', optimize=param["opt_and_Load"], load=param["opt_and_Load"])

    param = init_vars(buy_params, "buy_sideways_trend_vwap_cross_weight", min_weighted_signal_value,
                      max_weighted_signal_value, search_threshold_weighted_signal_values, precision)
    buy_sideways_trend_vwap_cross_weight = \
        IntParameter(param["min_value"], param["max_value"], default=param["default_value"],
                     space='buy', optimize=param["opt_and_Load"], load=param["opt_and_Load"])

    # Upwards Trend Buy
    # -----------------

    # Total Buy Signal Percentage needed for a signal to be positive
    param = init_vars(buy_params, "buy__upwards_trend_total_signal_needed",
                      min_trend_total_signal_needed_value, int(max_weighted_signal_value * number_of_weighted_signals),
                      search_threshold_weighted_signal_values, precision)
    buy__upwards_trend_total_signal_needed = \
        IntParameter(param["min_value"], param["max_value"], default=param["default_value"],
                     space='buy', optimize=param["opt_and_Load"], load=param["opt_and_Load"])

    param = init_vars(buy_params, "buy__upwards_trend_total_signal_needed_candles_lookback_window",
                      min_trend_total_signal_needed_candles_lookback_window_value,
                      max_trend_total_signal_needed_candles_lookback_window_value,
                      search_threshold_trend_total_signal_needed_candles_lookback_window_value, precision, False)
    buy__upwards_trend_total_signal_needed_candles_lookback_window = \
        IntParameter(param["min_value"], param["max_value"], default=param["default_value"],
                     space='buy', optimize=param["opt_and_Load"], load=param["opt_and_Load"])

    # Buy Signal Weight Influence Table
    param = init_vars(buy_params, "buy_upwards_trend_adx_strong_up_weight", min_weighted_signal_value,
                      max_weighted_signal_value, search_threshold_weighted_signal_values, precision)
    buy_upwards_trend_adx_strong_up_weight = \
        IntParameter(param["min_value"], param["max_value"], default=param["default_value"],
                     space='buy', optimize=param["opt_and_Load"], load=param["opt_and_Load"])

    param = init_vars(buy_params, "buy_upwards_trend_bollinger_bands_weight", min_weighted_signal_value,
                      max_weighted_signal_value, search_threshold_weighted_signal_values, precision)
    buy_upwards_trend_bollinger_bands_weight = \
        IntParameter(param["min_value"], param["max_value"], default=param["default_value"],
                     space='buy', optimize=param["opt_and_Load"], load=param["opt_and_Load"])

    param = init_vars(buy_params, "buy_upwards_trend_ema_short_golden_cross_weight", min_weighted_signal_value,
                      max_weighted_signal_value, search_threshold_weighted_signal_values, precision)
    buy_upwards_trend_ema_short_golden_cross_weight = \
        IntParameter(param["min_value"], param["max_value"], default=param["default_value"],
                     space='buy', optimize=param["opt_and_Load"], load=param["opt_and_Load"])

    param = init_vars(buy_params, "buy_upwards_trend_ema_long_golden_cross_weight", min_weighted_signal_value,
                      max_weighted_signal_value, search_threshold_weighted_signal_values, precision)
    buy_upwards_trend_ema_long_golden_cross_weight = \
        IntParameter(param["min_value"], param["max_value"], default=param["default_value"],
                     space='buy', optimize=param["opt_and_Load"], load=param["opt_and_Load"])

    param = init_vars(buy_params, "buy_upwards_trend_macd_weight", min_weighted_signal_value,
                      max_weighted_signal_value, search_threshold_weighted_signal_values, precision)
    buy_upwards_trend_macd_weight = \
        IntParameter(param["min_value"], param["max_value"], default=param["default_value"],
                     space='buy', optimize=param["opt_and_Load"], load=param["opt_and_Load"])

    param = init_vars(buy_params, "buy_upwards_trend_rsi_weight", min_weighted_signal_value,
                      max_weighted_signal_value, search_threshold_weighted_signal_values, precision)
    buy_upwards_trend_rsi_weight = \
        IntParameter(param["min_value"], param["max_value"], default=param["default_value"],
                     space='buy', optimize=param["opt_and_Load"], load=param["opt_and_Load"])

    param = init_vars(buy_params, "buy_upwards_trend_sma_long_golden_cross_weight", min_weighted_signal_value,
                      max_weighted_signal_value, search_threshold_weighted_signal_values, precision)
    buy_upwards_trend_sma_long_golden_cross_weight = \
        IntParameter(param["min_value"], param["max_value"], default=param["default_value"],
                     space='buy', optimize=param["opt_and_Load"], load=param["opt_and_Load"])

    param = init_vars(buy_params, "buy_upwards_trend_sma_short_golden_cross_weight", min_weighted_signal_value,
                      max_weighted_signal_value, search_threshold_weighted_signal_values, precision)
    buy_upwards_trend_sma_short_golden_cross_weight = \
        IntParameter(param["min_value"], param["max_value"], default=param["default_value"],
                     space='buy', optimize=param["opt_and_Load"], load=param["opt_and_Load"])

    param = init_vars(buy_params, "buy_upwards_trend_vwap_cross_weight", min_weighted_signal_value,
                      max_weighted_signal_value, search_threshold_weighted_signal_values, precision)
    buy_upwards_trend_vwap_cross_weight = \
        IntParameter(param["min_value"], param["max_value"], default=param["default_value"],
                     space='buy', optimize=param["opt_and_Load"], load=param["opt_and_Load"])

    # ---------------------------------------------------------------- #
    #                  Sell HyperOpt Space Parameters                  #
    # ---------------------------------------------------------------- #

    # Downwards Trend Sell
    # --------------------

    # Total Sell Signal Percentage needed for a signal to be positive
    param = init_vars(sell_params, "sell__downwards_trend_total_signal_needed",
                      min_trend_total_signal_needed_value, int(max_weighted_signal_value * number_of_weighted_signals),
                      search_threshold_weighted_signal_values, precision)
    sell__downwards_trend_total_signal_needed = \
        IntParameter(param["min_value"], param["max_value"], default=param["default_value"],
                     space='sell', optimize=param["opt_and_Load"], load=param["opt_and_Load"])

    param = init_vars(sell_params, "sell__downwards_trend_total_signal_needed_candles_lookback_window",
                      min_trend_total_signal_needed_candles_lookback_window_value,
                      max_trend_total_signal_needed_candles_lookback_window_value,
                      search_threshold_trend_total_signal_needed_candles_lookback_window_value, precision, False)
    sell__downwards_trend_total_signal_needed_candles_lookback_window = \
        IntParameter(param["min_value"], param["max_value"], default=param["default_value"],
                     space='sell', optimize=param["opt_and_Load"], load=param["opt_and_Load"])

    # Sell Signal Weight Influence Table
    param = init_vars(sell_params, "sell_downwards_trend_adx_strong_down_weight", min_weighted_signal_value,
                      max_weighted_signal_value, search_threshold_weighted_signal_values, precision)
    sell_downwards_trend_adx_strong_down_weight = \
        IntParameter(param["min_value"], param["max_value"], default=param["default_value"],
                     space='sell', optimize=param["opt_and_Load"], load=param["opt_and_Load"])

    param = init_vars(sell_params, "sell_downwards_trend_bollinger_bands_weight", min_weighted_signal_value,
                      max_weighted_signal_value, search_threshold_weighted_signal_values, precision)
    sell_downwards_trend_bollinger_bands_weight = \
        IntParameter(param["min_value"], param["max_value"], default=param["default_value"],
                     space='sell', optimize=param["opt_and_Load"], load=param["opt_and_Load"])

    param = init_vars(sell_params, "sell_downwards_trend_ema_long_death_cross_weight", min_weighted_signal_value,
                      max_weighted_signal_value, search_threshold_weighted_signal_values, precision)
    sell_downwards_trend_ema_long_death_cross_weight = \
        IntParameter(param["min_value"], param["max_value"], default=param["default_value"],
                     space='sell', optimize=param["opt_and_Load"], load=param["opt_and_Load"])

    param = init_vars(sell_params, "sell_downwards_trend_ema_short_death_cross_weight", min_weighted_signal_value,
                      max_weighted_signal_value, search_threshold_weighted_signal_values, precision)
    sell_downwards_trend_ema_short_death_cross_weight = \
        IntParameter(param["min_value"], param["max_value"], default=param["default_value"],
                     space='sell', optimize=param["opt_and_Load"], load=param["opt_and_Load"])

    param = init_vars(sell_params, "sell_downwards_trend_macd_weight", min_weighted_signal_value,
                      max_weighted_signal_value, search_threshold_weighted_signal_values, precision)
    sell_downwards_trend_macd_weight = \
        IntParameter(param["min_value"], param["max_value"], default=param["default_value"],
                     space='sell', optimize=param["opt_and_Load"], load=param["opt_and_Load"])

    param = init_vars(sell_params, "sell_downwards_trend_rsi_weight", min_weighted_signal_value,
                      max_weighted_signal_value, search_threshold_weighted_signal_values, precision)
    sell_downwards_trend_rsi_weight = \
        IntParameter(param["min_value"], param["max_value"], default=param["default_value"],
                     space='sell', optimize=param["opt_and_Load"], load=param["opt_and_Load"])

    param = init_vars(sell_params, "sell_downwards_trend_sma_long_death_cross_weight", min_weighted_signal_value,
                      max_weighted_signal_value, search_threshold_weighted_signal_values, precision)
    sell_downwards_trend_sma_long_death_cross_weight = \
        IntParameter(param["min_value"], param["max_value"], default=param["default_value"],
                     space='sell', optimize=param["opt_and_Load"], load=param["opt_and_Load"])

    param = init_vars(sell_params, "sell_downwards_trend_sma_short_death_cross_weight", min_weighted_signal_value,
                      max_weighted_signal_value, search_threshold_weighted_signal_values, precision)
    sell_downwards_trend_sma_short_death_cross_weight = \
        IntParameter(param["min_value"], param["max_value"], default=param["default_value"],
                     space='sell', optimize=param["opt_and_Load"], load=param["opt_and_Load"])

    param = init_vars(sell_params, "sell_downwards_trend_vwap_cross_weight", min_weighted_signal_value,
                      max_weighted_signal_value, search_threshold_weighted_signal_values, precision)
    sell_downwards_trend_vwap_cross_weight = \
        IntParameter(param["min_value"], param["max_value"], default=param["default_value"],
                     space='sell', optimize=param["opt_and_Load"], load=param["opt_and_Load"])

    # Sideways Trend Sell
    # -------------------

    # Total Sell Signal Percentage needed for a signal to be positive
    param = init_vars(sell_params, "sell__sideways_trend_total_signal_needed",
                      min_trend_total_signal_needed_value, int(max_weighted_signal_value * number_of_weighted_signals),
                      search_threshold_weighted_signal_values, precision)
    sell__sideways_trend_total_signal_needed = \
        IntParameter(param["min_value"], param["max_value"], default=param["default_value"],
                     space='sell', optimize=param["opt_and_Load"], load=param["opt_and_Load"])

    param = init_vars(sell_params, "sell__sideways_trend_total_signal_needed_candles_lookback_window",
                      min_trend_total_signal_needed_candles_lookback_window_value,
                      max_trend_total_signal_needed_candles_lookback_window_value,
                      search_threshold_trend_total_signal_needed_candles_lookback_window_value, precision, False)
    sell__sideways_trend_total_signal_needed_candles_lookback_window = \
        IntParameter(param["min_value"], param["max_value"], default=param["default_value"],
                     space='sell', optimize=param["opt_and_Load"], load=param["opt_and_Load"])

    # Sell Signal Weight Influence Table
    param = init_vars(sell_params, "sell_sideways_trend_adx_strong_down_weight", min_weighted_signal_value,
                      max_weighted_signal_value, search_threshold_weighted_signal_values, precision)
    sell_sideways_trend_adx_strong_down_weight = \
        IntParameter(param["min_value"], param["max_value"], default=param["default_value"],
                     space='sell', optimize=param["opt_and_Load"], load=param["opt_and_Load"])

    param = init_vars(sell_params, "sell_sideways_trend_bollinger_bands_weight", min_weighted_signal_value,
                      max_weighted_signal_value, search_threshold_weighted_signal_values, precision)
    sell_sideways_trend_bollinger_bands_weight = \
        IntParameter(param["min_value"], param["max_value"], default=param["default_value"],
                     space='sell', optimize=param["opt_and_Load"], load=param["opt_and_Load"])

    param = init_vars(sell_params, "sell_sideways_trend_ema_long_death_cross_weight", min_weighted_signal_value,
                      max_weighted_signal_value, search_threshold_weighted_signal_values, precision)
    sell_sideways_trend_ema_long_death_cross_weight = \
        IntParameter(param["min_value"], param["max_value"], default=param["default_value"],
                     space='sell', optimize=param["opt_and_Load"], load=param["opt_and_Load"])

    param = init_vars(sell_params, "sell_sideways_trend_ema_short_death_cross_weight", min_weighted_signal_value,
                      max_weighted_signal_value, search_threshold_weighted_signal_values, precision)
    sell_sideways_trend_ema_short_death_cross_weight = \
        IntParameter(param["min_value"], param["max_value"], default=param["default_value"],
                     space='sell', optimize=param["opt_and_Load"], load=param["opt_and_Load"])

    param = init_vars(sell_params, "sell_sideways_trend_macd_weight", min_weighted_signal_value,
                      max_weighted_signal_value, search_threshold_weighted_signal_values, precision)
    sell_sideways_trend_macd_weight = \
        IntParameter(param["min_value"], param["max_value"], default=param["default_value"],
                     space='sell', optimize=param["opt_and_Load"], load=param["opt_and_Load"])

    param = init_vars(sell_params, "sell_sideways_trend_rsi_weight", min_weighted_signal_value,
                      max_weighted_signal_value, search_threshold_weighted_signal_values, precision)
    sell_sideways_trend_rsi_weight = \
        IntParameter(param["min_value"], param["max_value"], default=param["default_value"],
                     space='sell', optimize=param["opt_and_Load"], load=param["opt_and_Load"])

    param = init_vars(sell_params, "sell_sideways_trend_sma_long_death_cross_weight", min_weighted_signal_value,
                      max_weighted_signal_value, search_threshold_weighted_signal_values, precision)
    sell_sideways_trend_sma_long_death_cross_weight = \
        IntParameter(param["min_value"], param["max_value"], default=param["default_value"],
                     space='sell', optimize=param["opt_and_Load"], load=param["opt_and_Load"])

    param = init_vars(sell_params, "sell_sideways_trend_sma_short_death_cross_weight", min_weighted_signal_value,
                      max_weighted_signal_value, search_threshold_weighted_signal_values, precision)
    sell_sideways_trend_sma_short_death_cross_weight = \
        IntParameter(param["min_value"], param["max_value"], default=param["default_value"],
                     space='sell', optimize=param["opt_and_Load"], load=param["opt_and_Load"])

    param = init_vars(sell_params, "sell_sideways_trend_vwap_cross_weight", min_weighted_signal_value,
                      max_weighted_signal_value, search_threshold_weighted_signal_values, precision)
    sell_sideways_trend_vwap_cross_weight = \
        IntParameter(param["min_value"], param["max_value"], default=param["default_value"],
                     space='sell', optimize=param["opt_and_Load"], load=param["opt_and_Load"])

    # Upwards Trend Sell
    # ------------------

    # Total Sell Signal Percentage needed for a signal to be positive
    param = init_vars(sell_params, "sell__upwards_trend_total_signal_needed",
                      min_trend_total_signal_needed_value, int(max_weighted_signal_value * number_of_weighted_signals),
                      search_threshold_weighted_signal_values, precision)
    sell__upwards_trend_total_signal_needed = \
        IntParameter(param["min_value"], param["max_value"], default=param["default_value"],
                     space='sell', optimize=param["opt_and_Load"], load=param["opt_and_Load"])

    param = init_vars(sell_params, "sell__upwards_trend_total_signal_needed_candles_lookback_window",
                      min_trend_total_signal_needed_candles_lookback_window_value,
                      max_trend_total_signal_needed_candles_lookback_window_value,
                      search_threshold_trend_total_signal_needed_candles_lookback_window_value, precision, False)
    sell__upwards_trend_total_signal_needed_candles_lookback_window = \
        IntParameter(param["min_value"], param["max_value"], default=param["default_value"],
                     space='sell', optimize=param["opt_and_Load"], load=param["opt_and_Load"])

    # Sell Signal Weight Influence Table
    param = init_vars(sell_params, "sell_upwards_trend_adx_strong_down_weight", min_weighted_signal_value,
                      max_weighted_signal_value, search_threshold_weighted_signal_values, precision)
    sell_upwards_trend_adx_strong_down_weight = \
        IntParameter(param["min_value"], param["max_value"], default=param["default_value"],
                     space='sell', optimize=param["opt_and_Load"], load=param["opt_and_Load"])

    param = init_vars(sell_params, "sell_upwards_trend_bollinger_bands_weight", min_weighted_signal_value,
                      max_weighted_signal_value, search_threshold_weighted_signal_values, precision)
    sell_upwards_trend_bollinger_bands_weight = \
        IntParameter(param["min_value"], param["max_value"], default=param["default_value"],
                     space='sell', optimize=param["opt_and_Load"], load=param["opt_and_Load"])

    param = init_vars(sell_params, "sell_upwards_trend_ema_long_death_cross_weight", min_weighted_signal_value,
                      max_weighted_signal_value, search_threshold_weighted_signal_values, precision)
    sell_upwards_trend_ema_long_death_cross_weight = \
        IntParameter(param["min_value"], param["max_value"], default=param["default_value"],
                     space='sell', optimize=param["opt_and_Load"], load=param["opt_and_Load"])

    param = init_vars(sell_params, "sell_upwards_trend_ema_short_death_cross_weight", min_weighted_signal_value,
                      max_weighted_signal_value, search_threshold_weighted_signal_values, precision)
    sell_upwards_trend_ema_short_death_cross_weight = \
        IntParameter(param["min_value"], param["max_value"], default=param["default_value"],
                     space='sell', optimize=param["opt_and_Load"], load=param["opt_and_Load"])

    param = init_vars(sell_params, "sell_upwards_trend_macd_weight", min_weighted_signal_value,
                      max_weighted_signal_value, search_threshold_weighted_signal_values, precision)
    sell_upwards_trend_macd_weight = \
        IntParameter(param["min_value"], param["max_value"], default=param["default_value"],
                     space='sell', optimize=param["opt_and_Load"], load=param["opt_and_Load"])

    param = init_vars(sell_params, "sell_upwards_trend_rsi_weight", min_weighted_signal_value,
                      max_weighted_signal_value, search_threshold_weighted_signal_values, precision)
    sell_upwards_trend_rsi_weight = \
        IntParameter(param["min_value"], param["max_value"], default=param["default_value"],
                     space='sell', optimize=param["opt_and_Load"], load=param["opt_and_Load"])

    param = init_vars(sell_params, "sell_upwards_trend_sma_long_death_cross_weight", min_weighted_signal_value,
                      max_weighted_signal_value, search_threshold_weighted_signal_values, precision)
    sell_upwards_trend_sma_long_death_cross_weight = \
        IntParameter(param["min_value"], param["max_value"], default=param["default_value"],
                     space='sell', optimize=param["opt_and_Load"], load=param["opt_and_Load"])

    param = init_vars(sell_params, "sell_upwards_trend_sma_short_death_cross_weight", min_weighted_signal_value,
                      max_weighted_signal_value, search_threshold_weighted_signal_values, precision)
    sell_upwards_trend_sma_short_death_cross_weight = \
        IntParameter(param["min_value"], param["max_value"], default=param["default_value"],
                     space='sell', optimize=param["opt_and_Load"], load=param["opt_and_Load"])

    param = init_vars(sell_params, "sell_upwards_trend_vwap_cross_weight", min_weighted_signal_value,
                      max_weighted_signal_value, search_threshold_weighted_signal_values, precision)
    sell_upwards_trend_vwap_cross_weight = \
        IntParameter(param["min_value"], param["max_value"], default=param["default_value"],
                     space='sell', optimize=param["opt_and_Load"], load=param["opt_and_Load"])

    # Create dictionary to store custom information MoniGoMani will be using in RAM
    custom_info = {
        'open_trades': {}
    }

    # Initialize some parameters which will be automatically configured/used by MoniGoMani
    use_custom_stoploss = True  # Leave this enabled (Needed for open_trade custom_information_storage)
    is_dry_live_run_detected = True  # Class level runmode detection, Gets set automatically
    informative_timeframe = timeframe  # Gets set automatically
    timeframe_multiplier = None  # Gets set automatically

=======
    # Strategy interface version - allow new iterations of the strategy interface.
    # Check the documentation or the Sample strategy to get the latest version.
    INTERFACE_VERSION = 2
    
    
>>>>>>> a0f9ad3c
    # Plot configuration to show all signals used in MoniGoMani in FreqUI (Use load from Strategy in FreqUI)
    plot_config = {
        'main_plot': {
            # Main Plot Indicators (SMAs, EMAs, Bollinger Bands, VWAP)
            'sma9': {'color': '#2c05f6'},
            'sma50': {'color': '#19038a'},
            'sma200': {'color': '#0d043b'},
            'ema9': {'color': '#12e5a6'},
            'ema50': {'color': '#0a8963'},
            'ema200': {'color': '#074b36'},
            'bb_upperband': {'color': '#6f1a7b'},
            'bb_lowerband': {'color': '#6f1a7b'},
            'vwap': {'color': '#727272'}
        },
        'subplots': {
            # Subplots - Each dict defines one additional plot (MACD, ADX, Plus/Minus Direction, RSI)
            'MACD (Moving Average Convergence Divergence)': {
                'macd': {'color': '#19038a'},
                'macdsignal': {'color': '#ae231c'}
            },
            'ADX (Average Directional Index) + Plus & Minus Directions': {
                'adx': {'color': '#6f1a7b'},
                'plus_di': {'color': '#0ad628'},
                'minus_di': {'color': '#ae231c'}
            },
            'RSI (Relative Strength Index)': {
                'rsi': {'color': '#7fba3c'}
            }
        }
    }

<<<<<<< HEAD
    class HyperOpt:
        # Generate a Custom Long Continuous ROI-Table with less gaps in it
        @staticmethod
        def generate_roi_table(params):
            step = MoniGoManiHyperStrategy.roi_table_step_size
            minimal_roi = {0: params['roi_p1'] + params['roi_p2'] + params['roi_p3'],
                           params['roi_t3']: params['roi_p1'] + params['roi_p2'],
                           params['roi_t3'] + params['roi_t2']: params['roi_p1'],
                           params['roi_t3'] + params['roi_t2'] + params['roi_t1']: 0}

            max_value = max(map(int, minimal_roi.keys()))
            f = interp1d(
                list(map(int, minimal_roi.keys())),
                list(minimal_roi.values())
            )
            x = list(range(0, max_value, step))
            y = list(map(float, map(f, x)))
            if y[-1] != 0:
                x.append(x[-1] + step)
                y.append(0)
            return dict(zip(x, y))

        @staticmethod
        def stoploss_space() -> List[Dimension]:
            """
            Define custom stoploss search space with configurable parameters

            Stoploss Value to search.
            Override it if you need some different range for the parameter in the 'stoploss' optimization hyperspace.
            """
            return [
                SKDecimal(MoniGoManiHyperStrategy.stoploss_max_value,
                          MoniGoManiHyperStrategy.stoploss_min_value,
                          decimals=3, name='stoploss')
            ]

        @staticmethod
        def trailing_space() -> List[Dimension]:
            """
            Define custom trailing search space with parameters configurable in 'mgm-config.json'
            """
            return [
                # It was decided to always set trailing_stop is to True if the 'trailing' hyperspace
                # is used. Otherwise hyperopt will vary other parameters that won't have effect if
                # trailing_stop is set False.
                # This parameter is included into the hyperspace dimensions rather than assigning
                # it explicitly in the code in order to have it printed in the results along with
                # other 'trailing' hyperspace parameters.
                Categorical([True], name='trailing_stop'),
                SKDecimal(MoniGoManiHyperStrategy.trailing_stop_positive_min_value,
                          MoniGoManiHyperStrategy.trailing_stop_positive_max_value,
                          decimals=3, name='trailing_stop_positive'),
                # 'trailing_stop_positive_offset' should be greater than 'trailing_stop_positive',
                # so this intermediate parameter is used as the value of the difference between
                # them. The value of the 'trailing_stop_positive_offset' is constructed in the
                # generate_trailing_params() method.
                # This is similar to the hyperspace dimensions used for constructing the ROI tables.
                SKDecimal(MoniGoManiHyperStrategy.trailing_stop_positive_offset_min_value,
                          MoniGoManiHyperStrategy.trailing_stop_positive_offset_max_value,
                          decimals=3, name='trailing_stop_positive_offset_p1'),
                Categorical([True, False], name='trailing_only_offset_is_reached')
            ]

    def __init__(self, config: dict):
        """
        First method to be called once during the MoniGoMani class initialization process
        :param config::
        """

        super().__init__(config)
        initialization = 'Initialization'

        if RunMode(config.get('runmode', RunMode.OTHER)) in (RunMode.BACKTEST, RunMode.HYPEROPT):
            self.timeframe = self.backtest_timeframe
            self.mgm_logger('info', 'TimeFrame-Zoom', f'Auto updating to zoomed "backtest_timeframe": {self.timeframe}')

            self.is_dry_live_run_detected = False
            self.mgm_logger('info', initialization, f'Current run mode detected as: HyperOpting/BackTesting. '
                                                    f'Auto updated is_dry_live_run_detected to: False')

            self.mgm_logger('info', initialization, f'Calculating and storing "timeframe_multiplier" + Updating '
                                                    f'"startup_candle_count"')
            self.timeframe_multiplier = \
                int(timeframe_to_minutes(self.informative_timeframe) / timeframe_to_minutes(self.timeframe))
            if self.timeframe_multiplier < 1:
                raise SystemExit(f'MoniGoManiHyperStrategy - ERROR - TimeFrame-Zoom - "timeframe" must be bigger than '
                                 f'"backtest_timeframe"')
            self.startup_candle_count *= self.timeframe_multiplier

        else:
            if os.path.isfile(self.mgm_config_hyperopt_path) is False:
                sys.exit(f'MoniGoManiHyperStrategy - ERROR - The MoniGoMani HyperOpt Results configuration file '
                         f'({self.mgm_config_hyperopt_name}) can\'t be found at: {self.mgm_config_hyperopt_path}... '
                         f'Please Optimize your MoniGoMani before Dry/Live running! Once optimized provide the correct '
                         f'file and/or alter "mgm_config_hyperopt_name" in "MoniGoManiHyperStrategy.py"')

            self.is_dry_live_run_detected = True
            self.mgm_logger('info', initialization, f'Current run mode detected as: Dry/Live-Run. '
                                                    f'Auto updated is_dry_live_run_detected to: True')
=======
>>>>>>> a0f9ad3c

        
    def informative_pairs(self):
        """
        Defines additional informative pair/interval combinations to be cached from the exchange, these will be used
        during TimeFrame-Zoom.
        :return:
        """
        pairs = self.dp.current_whitelist()
        informative_pairs = [(pair, self.informative_timeframe) for pair in pairs]
        return informative_pairs


    def populate_indicators(self, dataframe: DataFrame, metadata: dict) -> DataFrame:
        # Adds base indicators based on Run-Mode & TimeFrame-Zoom
        return self._populate_indicators(dataframe=dataframe, metadata=metadata)

    def do_populate_indicators(self, dataframe: DataFrame, metadata: dict) -> DataFrame:
        """
        Adds several different TA indicators to the given DataFrame.
        Should be called with 'informative_pair' (1h candles) during backtesting/hyperopting with TimeFrame-Zoom!

        Performance Note: For the best performance be frugal on the number of indicators you are using.
        Let uncomment only the indicator you are using in MoniGoMani or your hyperopt configuration,
        otherwise you will waste your memory and CPU usage.
        :param dataframe: Dataframe with data from the exchange
        :param metadata: Additional information, like the currently traded pair
        :return: a Dataframe with all mandatory indicators for MoniGoMani
        """

        # RSI - Relative Strength Index (Under bought / Over sold & Over bought / Under sold indicator Indicator)
        dataframe['rsi'] = ta.RSI(dataframe)

        # MACD - Moving Average Convergence Divergence
        macd = ta.MACD(dataframe)
        dataframe['macd'] = macd['macd']  # MACD - Blue TradingView Line (Bullish if on top)
        dataframe['macdsignal'] = macd['macdsignal']  # Signal - Orange TradingView Line (Bearish if on top)

        # Overlap Studies
        # ---------------

        # SMA's & EMA's are trend following tools (Should not be used when line goes sideways)
        # SMA - Simple Moving Average (Moves slower compared to EMA, price trend over X periods)
        dataframe['sma9'] = ta.SMA(dataframe, timeperiod=9)
        dataframe['sma50'] = ta.SMA(dataframe, timeperiod=50)
        dataframe['sma200'] = ta.SMA(dataframe, timeperiod=200)

        # EMA - Exponential Moving Average (Moves quicker compared to SMA, more weight added)
        # (For traders who trade intra-day and fast-moving markets, the EMA is more applicable)
        dataframe['ema9'] = ta.EMA(dataframe, timeperiod=9)  # timeperiod is expressed in candles
        dataframe['ema50'] = ta.EMA(dataframe, timeperiod=50)
        dataframe['ema200'] = ta.EMA(dataframe, timeperiod=200)

        # Bollinger Bands
        bollinger = qtpylib.bollinger_bands(qtpylib.typical_price(dataframe), window=20, stds=2)
        dataframe['bb_lowerband'] = bollinger['lower']
        dataframe['bb_upperband'] = bollinger['upper']

        # Volume Indicators
        # -----------------

        # VWAP - Volume Weighted Average Price
        dataframe['vwap'] = qtpylib.vwap(dataframe)

        return dataframe

    def populate_buy_trend(self, dataframe: DataFrame, metadata: dict) -> DataFrame:
        
        # Keep this call to populate the conditions responsible for the weights of your signals
        dataframe = self._populate_trend('buy', dataframe, metadata) 

        return dataframe

    def populate_sell_trend(self, dataframe: DataFrame, metadata: dict) -> DataFrame:
        
        # Keep this call to populate the conditions responsible for the weights of your signals
        dataframe = self._populate_trend('sell', dataframe, metadata) 
     
        return dataframe<|MERGE_RESOLUTION|>--- conflicted
+++ resolved
@@ -5,69 +5,6 @@
 import numpy as np  # noqa
 import pandas as pd  # noqa
 from pandas import DataFrame
-<<<<<<< HEAD
-import json
-from typing import List  # stoploss/trailing search space
-from freqtrade.optimize.space import Categorical, Dimension, SKDecimal # stoploss/trailing search space
-
-logger = logging.getLogger(__name__)
-
-
-# ^ TA-Lib Autofill mostly broken in JetBrains Products,
-# ta._ta_lib.<function_name> can temporarily be used while writing as a workaround
-# Then change back to ta.<function_name> so IDE won't nag about accessing a protected member of TA-Lib
-# ----------------------------------------------------------------------------------------------------
-def init_vars(parameter_dictionary: dict, parameter_name: str, parameter_min_value: int, parameter_max_value: int,
-              parameter_threshold: int, precision: float, overrideable: bool = True):
-    """
-    Function to automatically initialize MoniGoMani's HyperOptable parameter values for both HyperOpt Runs.
-
-    :param parameter_dictionary: Buy or Sell params dictionary
-    :param parameter_name: Name of the signal in the dictionary
-    :param parameter_min_value: Minimal search space value to use during the 1st HyperOpt Run and override value for weak signals on the 2nd HyperOpt Run 
-    :param parameter_max_value: Maximum search space value to use during the 1st HyperOpt Run and override value for weak signals on the 2nd HyperOpt Run 
-    :param parameter_threshold: Threshold to use for overriding weak/strong signals and setting up refined search spaces after the 1st HyperOpt Run
-    :param precision: Precision used while HyperOpting
-    :param overrideable: Allow value to be overrideable or not (defaults to 'True')
-    :return: Dictionary containing the search space values to use during the HyperOpt Runs
-    """
-    parameter_value = parameter_dictionary.get(parameter_name)
-
-    # 1st HyperOpt Run: Use provided min/max values for the search spaces
-    if parameter_value is None:
-        min_value = parameter_min_value
-        max_value = parameter_max_value
-    # 2nd HyperOpt Run: Use refined search spaces where needed
-    else:
-        min_value = parameter_min_value if parameter_value <= (parameter_min_value + parameter_threshold) else \
-            parameter_value - parameter_threshold
-        max_value = parameter_max_value if parameter_value >= (parameter_max_value - parameter_threshold) else \
-            parameter_value + parameter_threshold
-
-    # 1st HyperOpt Run: Use middle of min/max values as default value
-    if parameter_value is None:
-        default_value = int((parameter_min_value + parameter_max_value) / 2)
-    # 2nd HyperOpt Run: Use Overrides where needed for default value
-    elif (max_value == parameter_max_value) and (overrideable is True):
-        default_value = parameter_max_value
-    elif min_value == parameter_min_value and (overrideable is True):
-        default_value = parameter_min_value
-    # 2nd HyperOpt Run: Use values found in Run 1 for the remaining default values
-    else:
-        default_value = parameter_value
-
-    return_vars_dictionary = {
-        "min_value": int(min_value * precision),
-        "max_value": int(max_value * precision),
-        "default_value": int(default_value * precision),
-        # 1st HyperOpt Run: No overrides, 2nd HyperOpt Run: Apply Overrides where needed
-        "opt_and_Load": False if (parameter_value is not None) and (overrideable is True) and
-                                 (min_value == parameter_min_value or max_value == parameter_max_value) else True
-    }
-
-    return return_vars_dictionary
-=======
->>>>>>> a0f9ad3c
 
 # --------------------------------
 # Add your lib to import here
@@ -123,7 +60,7 @@
 @generate_mgm_attributes
 class MoniGoManiHyperStrategy(MasterMoniGoManiHyperStrategy):
     
-    
+
     """
     ####################################################################################
     ####                                                                            ####
@@ -150,650 +87,11 @@
     ####################################################################################
     """
 
-<<<<<<< HEAD
-    ####################################################################################################################
-    #                                           START OF CONFIG NAMES SECTION                                          #
-    ####################################################################################################################
-    mgm_config_name = 'mgm-config.json'
-    mgm_config_hyperopt_name = 'mgm-config-hyperopt.json'
-    ####################################################################################################################
-    #                                            END OF CONFIG NAMES SECTION                                           #
-    ####################################################################################################################
-
-    # Load the MoniGoMani settings
-    mgm_config_path = os.getcwd() + '/user_data/' + mgm_config_name
-    if os.path.isfile(mgm_config_path) is True:
-        # Load the 'mgm-config.json' file as an object and parse it as a dictionary
-        file_object = open(mgm_config_path, )
-        json_data = json.load(file_object)
-        mgm_config = json_data['monigomani_settings']
-
-    else:
-        sys.exit(f'MoniGoManiHyperStrategy - ERROR - The main MoniGoMani configuration file ({mgm_config_name}) can\'t '
-                 f'be found at: {mgm_config_path}... Please provide the correct file and/or alter "mgm_config_name" in '
-                 f'"MoniGoManiHyperStrategy.py"')
-
-    # Apply the loaded MoniGoMani Settings
-    try:
-        timeframe = mgm_config['timeframe']
-        backtest_timeframe = mgm_config['backtest_timeframe']
-        startup_candle_count = mgm_config['startup_candle_count']
-        precision = mgm_config['precision']
-        min_weighted_signal_value = mgm_config['min_weighted_signal_value']
-        max_weighted_signal_value = mgm_config['max_weighted_signal_value']
-        min_trend_total_signal_needed_value = mgm_config['min_trend_total_signal_needed_value']
-        min_trend_total_signal_needed_candles_lookback_window_value = \
-            mgm_config['min_trend_total_signal_needed_candles_lookback_window_value']
-        max_trend_total_signal_needed_candles_lookback_window_value = \
-            mgm_config['max_trend_total_signal_needed_candles_lookback_window_value']
-        search_threshold_weighted_signal_values = mgm_config['search_threshold_weighted_signal_values']
-        search_threshold_trend_total_signal_needed_candles_lookback_window_value = \
-            mgm_config['search_threshold_trend_total_signal_needed_candles_lookback_window_value']
-        number_of_weighted_signals = mgm_config['number_of_weighted_signals']
-        roi_table_step_size = mgm_config['roi_table_step_size']
-        stoploss_min_value = mgm_config['stoploss_min_value']
-        stoploss_max_value = mgm_config['stoploss_max_value']
-        trailing_stop_positive_min_value = mgm_config['trailing_stop_positive_min_value']
-        trailing_stop_positive_max_value = mgm_config['trailing_stop_positive_max_value']
-        trailing_stop_positive_offset_min_value = mgm_config['trailing_stop_positive_offset_min_value']
-        trailing_stop_positive_offset_max_value = mgm_config['trailing_stop_positive_offset_max_value']
-        debuggable_weighted_signal_dataframe = mgm_config['debuggable_weighted_signal_dataframe']
-        use_mgm_logging = mgm_config['use_mgm_logging']
-        mgm_log_levels_enabled = mgm_config['mgm_log_levels_enabled']
-    except KeyError as missing_setting:
-        sys.exit(f'MoniGoManiHyperStrategy - ERROR - The main MoniGoMani configuration file ({mgm_config_name}) is '
-                 f'missing some settings. Please make sure that all MoniGoMani related settings are existing inside '
-                 f'this file. {missing_setting} has been detected as missing from the file...')
-
-    # Initialize empty buy/sell_params dictionaries and initial (trailing)stoploss values
-    buy_params = {}
-    sell_params = {}
-    stoploss = -0.25
-    trailing_stop = True
-    trailing_stop_positive = 0.01
-    trailing_stop_positive_offset = 0.03
-    trailing_only_offset_is_reached = True
-
-    # If results from a previous HyperOpt Run are found then continue the next HyperOpt Run upon them
-    mgm_config_hyperopt_path = os.getcwd() + '/user_data/' + mgm_config_hyperopt_name
-    if os.path.isfile(mgm_config_hyperopt_path) is True:
-        # Load the previous 'mgm-config-hyperopt.json' file as an object and parse it as a dictionary
-        file_object = open(mgm_config_hyperopt_path, )
-        mgm_config_hyperopt = json.load(file_object)
-
-        # Convert the loaded 'mgm-config-hyperopt.json' data to the needed HyperOpt Results format
-        for param in mgm_config_hyperopt['params']:
-            param_value = mgm_config_hyperopt['params'][str(param)]
-            if (isinstance(param_value, str) is True) and (str.isdigit(param_value) is True):
-                param_value = int(param_value)
-
-            if str(param).startswith('buy'):
-                buy_params[str(param)] = param_value
-            else:
-                sell_params[str(param)] = param_value
-
-        minimal_roi = mgm_config_hyperopt['minimal_roi']
-        stoploss = mgm_config_hyperopt['stoploss']
-        if isinstance(mgm_config_hyperopt['trailing_stop'], str) is True:
-            trailing_stop = bool(mgm_config_hyperopt['trailing_stop'])
-        else:
-            trailing_stop = mgm_config_hyperopt['trailing_stop']
-        trailing_stop_positive = mgm_config_hyperopt['trailing_stop_positive']
-        trailing_stop_positive_offset = mgm_config_hyperopt['trailing_stop_positive_offset']
-        if isinstance(mgm_config_hyperopt['trailing_only_offset_is_reached'], str) is True:
-            trailing_only_offset_is_reached = bool(mgm_config_hyperopt['trailing_only_offset_is_reached'])
-        else:
-            trailing_only_offset_is_reached = mgm_config_hyperopt['trailing_only_offset_is_reached']
-
-    ####################################################################################################################
-    #                                 START OF HYPEROPT PARAMETERS CONFIGURATION SECTION                               #
-    ####################################################################################################################
-
-    # ---------------------------------------------------------------- #
-    #                  Buy HyperOpt Space Parameters                   #
-    # ---------------------------------------------------------------- #
-
-    # React to Buy Signals when certain trends are detected (False would disable trading in said trend)
-    buy___trades_when_downwards = \
-        CategoricalParameter([True, False], default=True, space='buy', optimize=False, load=False)
-    buy___trades_when_sideways = \
-        CategoricalParameter([True, False], default=False, space='buy', optimize=False, load=False)
-    buy___trades_when_upwards = \
-        CategoricalParameter([True, False], default=True, space='buy', optimize=False, load=False)
-
-    # ---------------------------------------------------------------- #
-    #                  Sell HyperOpt Space Parameters                  #
-    # ---------------------------------------------------------------- #
-
-    # React to Sell Signals when certain trends are detected (False would disable trading in said trend)
-    sell___trades_when_downwards = \
-        CategoricalParameter([True, False], default=True, space='sell', optimize=False, load=False)
-    sell___trades_when_sideways = \
-        CategoricalParameter([True, False], default=False, space='sell', optimize=False, load=False)
-    sell___trades_when_upwards = \
-        CategoricalParameter([True, False], default=True, space='sell', optimize=False, load=False)
-
-    # ---------------------------------------------------------------- #
-    #             Sell Unclogger HyperOpt Space Parameters             #
-    # ---------------------------------------------------------------- #
-
-    sell___unclogger_enabled = \
-        CategoricalParameter([True, False], default=True, space='sell', optimize=False, load=False)
-
-    param = init_vars(sell_params, "sell___unclogger_minimal_losing_trade_duration_minutes",
-                      15, 60, search_threshold_weighted_signal_values, precision, False)
-    sell___unclogger_minimal_losing_trade_duration_minutes = \
-        IntParameter(param["min_value"], param["max_value"], default=param["default_value"],
-                     space='sell', optimize=param["opt_and_Load"], load=param["opt_and_Load"])
-
-    param = init_vars(sell_params, "sell___unclogger_minimal_losing_trades_open",
-                      1, 5, 1, precision, False)
-    sell___unclogger_minimal_losing_trades_open = \
-        IntParameter(param["min_value"], param["max_value"], default=param["default_value"],
-                     space='sell', optimize=param["opt_and_Load"], load=param["opt_and_Load"])
-
-    param = init_vars(sell_params, "sell___unclogger_open_trades_losing_percentage_needed",
-                      1, 60, search_threshold_weighted_signal_values, precision, False)
-    sell___unclogger_open_trades_losing_percentage_needed = \
-        IntParameter(param["min_value"], param["max_value"], default=param["default_value"],
-                     space='sell', optimize=param["opt_and_Load"], load=param["opt_and_Load"])
-
-    param = init_vars(sell_params, "sell___unclogger_trend_lookback_candles_window",
-                      10, 60, search_threshold_weighted_signal_values, precision, False)
-    sell___unclogger_trend_lookback_candles_window = \
-        IntParameter(param["min_value"], param["max_value"], default=param["default_value"],
-                     space='sell', optimize=param["opt_and_Load"], load=param["opt_and_Load"])
-
-    param = init_vars(sell_params, "sell___unclogger_trend_lookback_candles_window_percentage_needed",
-                      10, 40, search_threshold_weighted_signal_values, precision, False)
-    sell___unclogger_trend_lookback_candles_window_percentage_needed = \
-        IntParameter(param["min_value"], param["max_value"], default=param["default_value"],
-                     space='sell', optimize=param["opt_and_Load"], load=param["opt_and_Load"])
-
-    sell___unclogger_trend_lookback_window_uses_downwards_candles = \
-        CategoricalParameter([True, False], default=True, space='sell', optimize=False, load=False)
-    sell___unclogger_trend_lookback_window_uses_sideways_candles = \
-        CategoricalParameter([True, False], default=True, space='sell', optimize=False, load=False)
-    sell___unclogger_trend_lookback_window_uses_upwards_candles = \
-        CategoricalParameter([True, False], default=False, space='sell', optimize=False, load=False)
-
-    ####################################################################################################################
-    #                                   END OF HYPEROPT PARAMETERS CONFIGURATION SECTION                               #
-    ####################################################################################################################
-
-    # Below HyperOpt Space Parameters should preferably be tweaked using the 'monigomani_settings' section inside
-    # 'mgm-config.json'. But they can still be manually tweaked if truly needed!
-
-    # ---------------------------------------------------------------- #
-    #                  Buy HyperOpt Space Parameters                   #
-    # ---------------------------------------------------------------- #
-
-    # Downwards Trend Buy
-    # -------------------
-
-    # Total Buy Signal Percentage needed for a signal to be positive
-    param = init_vars(buy_params, "buy__downwards_trend_total_signal_needed", min_trend_total_signal_needed_value,
-                      int(max_weighted_signal_value * number_of_weighted_signals),
-                      search_threshold_weighted_signal_values, precision)
-    buy__downwards_trend_total_signal_needed = \
-        IntParameter(param["min_value"], param["max_value"], default=param["default_value"],
-                     space='buy', optimize=param["opt_and_Load"], load=param["opt_and_Load"])
-
-    param = init_vars(buy_params, "buy__downwards_trend_total_signal_needed_candles_lookback_window",
-                      min_trend_total_signal_needed_candles_lookback_window_value,
-                      max_trend_total_signal_needed_candles_lookback_window_value,
-                      search_threshold_trend_total_signal_needed_candles_lookback_window_value, precision, False)
-    buy__downwards_trend_total_signal_needed_candles_lookback_window = \
-        IntParameter(param["min_value"], param["max_value"], default=param["default_value"],
-                     space='buy', optimize=param["opt_and_Load"], load=param["opt_and_Load"])
-
-    # Buy Signal Weight Influence Table
-    param = init_vars(buy_params, "buy_downwards_trend_adx_strong_up_weight", min_weighted_signal_value,
-                      max_weighted_signal_value, search_threshold_weighted_signal_values, precision)
-    buy_downwards_trend_adx_strong_up_weight = \
-        IntParameter(param["min_value"], param["max_value"], default=param["default_value"],
-                     space='buy', optimize=param["opt_and_Load"], load=param["opt_and_Load"])
-
-    param = init_vars(buy_params, "buy_downwards_trend_bollinger_bands_weight", min_weighted_signal_value,
-                      max_weighted_signal_value, search_threshold_weighted_signal_values, precision)
-    buy_downwards_trend_bollinger_bands_weight = \
-        IntParameter(param["min_value"], param["max_value"], default=param["default_value"],
-                     space='buy', optimize=param["opt_and_Load"], load=param["opt_and_Load"])
-
-    param = init_vars(buy_params, "buy_downwards_trend_ema_long_golden_cross_weight", min_weighted_signal_value,
-                      max_weighted_signal_value, search_threshold_weighted_signal_values, precision)
-    buy_downwards_trend_ema_long_golden_cross_weight = \
-        IntParameter(param["min_value"], param["max_value"], default=param["default_value"],
-                     space='buy', optimize=param["opt_and_Load"], load=param["opt_and_Load"])
-
-    param = init_vars(buy_params, "buy_downwards_trend_ema_short_golden_cross_weight", min_weighted_signal_value,
-                      max_weighted_signal_value, search_threshold_weighted_signal_values, precision)
-    buy_downwards_trend_ema_short_golden_cross_weight = \
-        IntParameter(param["min_value"], param["max_value"], default=param["default_value"],
-                     space='buy', optimize=param["opt_and_Load"], load=param["opt_and_Load"])
-
-    param = init_vars(buy_params, "buy_downwards_trend_macd_weight", min_weighted_signal_value,
-                      max_weighted_signal_value, search_threshold_weighted_signal_values, precision)
-    buy_downwards_trend_macd_weight = \
-        IntParameter(param["min_value"], param["max_value"], default=param["default_value"],
-                     space='buy', optimize=param["opt_and_Load"], load=param["opt_and_Load"])
-
-    param = init_vars(buy_params, "buy_downwards_trend_rsi_weight", min_weighted_signal_value,
-                      max_weighted_signal_value, search_threshold_weighted_signal_values, precision)
-    buy_downwards_trend_rsi_weight = \
-        IntParameter(param["min_value"], param["max_value"], default=param["default_value"],
-                     space='buy', optimize=param["opt_and_Load"], load=param["opt_and_Load"])
-
-    param = init_vars(buy_params, "buy_downwards_trend_sma_long_golden_cross_weight", min_weighted_signal_value,
-                      max_weighted_signal_value, search_threshold_weighted_signal_values, precision)
-    buy_downwards_trend_sma_long_golden_cross_weight = \
-        IntParameter(param["min_value"], param["max_value"], default=param["default_value"],
-                     space='buy', optimize=param["opt_and_Load"], load=param["opt_and_Load"])
-
-    param = init_vars(buy_params, "buy_downwards_trend_sma_short_golden_cross_weight", min_weighted_signal_value,
-                      max_weighted_signal_value, search_threshold_weighted_signal_values, precision)
-    buy_downwards_trend_sma_short_golden_cross_weight = \
-        IntParameter(param["min_value"], param["max_value"], default=param["default_value"],
-                     space='buy', optimize=param["opt_and_Load"], load=param["opt_and_Load"])
-
-    param = init_vars(buy_params, "buy_downwards_trend_vwap_cross_weight", min_weighted_signal_value,
-                      max_weighted_signal_value, search_threshold_weighted_signal_values, precision)
-    buy_downwards_trend_vwap_cross_weight = \
-        IntParameter(param["min_value"], param["max_value"], default=param["default_value"],
-                     space='buy', optimize=param["opt_and_Load"], load=param["opt_and_Load"])
-
-    # Sideways Trend Buy
-    # ------------------
-
-    # Total Buy Signal Percentage needed for a signal to be positive
-    param = init_vars(buy_params, "buy__sideways_trend_total_signal_needed",
-                      min_trend_total_signal_needed_value, int(max_weighted_signal_value * number_of_weighted_signals),
-                      search_threshold_weighted_signal_values, precision)
-    buy__sideways_trend_total_signal_needed = \
-        IntParameter(param["min_value"], param["max_value"], default=param["default_value"],
-                     space='buy', optimize=param["opt_and_Load"], load=param["opt_and_Load"])
-
-    param = init_vars(buy_params, "buy__sideways_trend_total_signal_needed_candles_lookback_window",
-                      min_trend_total_signal_needed_candles_lookback_window_value,
-                      max_trend_total_signal_needed_candles_lookback_window_value,
-                      search_threshold_trend_total_signal_needed_candles_lookback_window_value, precision, False)
-    buy__sideways_trend_total_signal_needed_candles_lookback_window = \
-        IntParameter(param["min_value"], param["max_value"], default=param["default_value"],
-                     space='buy', optimize=param["opt_and_Load"], load=param["opt_and_Load"])
-
-    # Buy Signal Weight Influence Table
-    param = init_vars(buy_params, "buy_sideways_trend_adx_strong_up_weight", min_weighted_signal_value,
-                      max_weighted_signal_value, search_threshold_weighted_signal_values, precision)
-    buy_sideways_trend_adx_strong_up_weight = \
-        IntParameter(param["min_value"], param["max_value"], default=param["default_value"],
-                     space='buy', optimize=param["opt_and_Load"], load=param["opt_and_Load"])
-
-    param = init_vars(buy_params, "buy_sideways_trend_bollinger_bands_weight", min_weighted_signal_value,
-                      max_weighted_signal_value, search_threshold_weighted_signal_values, precision)
-    buy_sideways_trend_bollinger_bands_weight = \
-        IntParameter(param["min_value"], param["max_value"], default=param["default_value"],
-                     space='buy', optimize=param["opt_and_Load"], load=param["opt_and_Load"])
-
-    param = init_vars(buy_params, "buy_sideways_trend_ema_long_golden_cross_weight", min_weighted_signal_value,
-                      max_weighted_signal_value, search_threshold_weighted_signal_values, precision)
-    buy_sideways_trend_ema_long_golden_cross_weight = \
-        IntParameter(param["min_value"], param["max_value"], default=param["default_value"],
-                     space='buy', optimize=param["opt_and_Load"], load=param["opt_and_Load"])
-
-    param = init_vars(buy_params, "buy_sideways_trend_ema_short_golden_cross_weight", min_weighted_signal_value,
-                      max_weighted_signal_value, search_threshold_weighted_signal_values, precision)
-    buy_sideways_trend_ema_short_golden_cross_weight = \
-        IntParameter(param["min_value"], param["max_value"], default=param["default_value"],
-                     space='buy', optimize=param["opt_and_Load"], load=param["opt_and_Load"])
-
-    param = init_vars(buy_params, "buy_sideways_trend_macd_weight", min_weighted_signal_value,
-                      max_weighted_signal_value, search_threshold_weighted_signal_values, precision)
-    buy_sideways_trend_macd_weight = \
-        IntParameter(param["min_value"], param["max_value"], default=param["default_value"],
-                     space='buy', optimize=param["opt_and_Load"], load=param["opt_and_Load"])
-
-    param = init_vars(buy_params, "buy_sideways_trend_rsi_weight", min_weighted_signal_value,
-                      max_weighted_signal_value, search_threshold_weighted_signal_values, precision)
-    buy_sideways_trend_rsi_weight = \
-        IntParameter(param["min_value"], param["max_value"], default=param["default_value"],
-                     space='buy', optimize=param["opt_and_Load"], load=param["opt_and_Load"])
-
-    param = init_vars(buy_params, "buy_sideways_trend_sma_long_golden_cross_weight", min_weighted_signal_value,
-                      max_weighted_signal_value, search_threshold_weighted_signal_values, precision)
-    buy_sideways_trend_sma_long_golden_cross_weight = \
-        IntParameter(param["min_value"], param["max_value"], default=param["default_value"],
-                     space='buy', optimize=param["opt_and_Load"], load=param["opt_and_Load"])
-
-    param = init_vars(buy_params, "buy_sideways_trend_sma_short_golden_cross_weight", min_weighted_signal_value,
-                      max_weighted_signal_value, search_threshold_weighted_signal_values, precision)
-    buy_sideways_trend_sma_short_golden_cross_weight = \
-        IntParameter(param["min_value"], param["max_value"], default=param["default_value"],
-                     space='buy', optimize=param["opt_and_Load"], load=param["opt_and_Load"])
-
-    param = init_vars(buy_params, "buy_sideways_trend_vwap_cross_weight", min_weighted_signal_value,
-                      max_weighted_signal_value, search_threshold_weighted_signal_values, precision)
-    buy_sideways_trend_vwap_cross_weight = \
-        IntParameter(param["min_value"], param["max_value"], default=param["default_value"],
-                     space='buy', optimize=param["opt_and_Load"], load=param["opt_and_Load"])
-
-    # Upwards Trend Buy
-    # -----------------
-
-    # Total Buy Signal Percentage needed for a signal to be positive
-    param = init_vars(buy_params, "buy__upwards_trend_total_signal_needed",
-                      min_trend_total_signal_needed_value, int(max_weighted_signal_value * number_of_weighted_signals),
-                      search_threshold_weighted_signal_values, precision)
-    buy__upwards_trend_total_signal_needed = \
-        IntParameter(param["min_value"], param["max_value"], default=param["default_value"],
-                     space='buy', optimize=param["opt_and_Load"], load=param["opt_and_Load"])
-
-    param = init_vars(buy_params, "buy__upwards_trend_total_signal_needed_candles_lookback_window",
-                      min_trend_total_signal_needed_candles_lookback_window_value,
-                      max_trend_total_signal_needed_candles_lookback_window_value,
-                      search_threshold_trend_total_signal_needed_candles_lookback_window_value, precision, False)
-    buy__upwards_trend_total_signal_needed_candles_lookback_window = \
-        IntParameter(param["min_value"], param["max_value"], default=param["default_value"],
-                     space='buy', optimize=param["opt_and_Load"], load=param["opt_and_Load"])
-
-    # Buy Signal Weight Influence Table
-    param = init_vars(buy_params, "buy_upwards_trend_adx_strong_up_weight", min_weighted_signal_value,
-                      max_weighted_signal_value, search_threshold_weighted_signal_values, precision)
-    buy_upwards_trend_adx_strong_up_weight = \
-        IntParameter(param["min_value"], param["max_value"], default=param["default_value"],
-                     space='buy', optimize=param["opt_and_Load"], load=param["opt_and_Load"])
-
-    param = init_vars(buy_params, "buy_upwards_trend_bollinger_bands_weight", min_weighted_signal_value,
-                      max_weighted_signal_value, search_threshold_weighted_signal_values, precision)
-    buy_upwards_trend_bollinger_bands_weight = \
-        IntParameter(param["min_value"], param["max_value"], default=param["default_value"],
-                     space='buy', optimize=param["opt_and_Load"], load=param["opt_and_Load"])
-
-    param = init_vars(buy_params, "buy_upwards_trend_ema_short_golden_cross_weight", min_weighted_signal_value,
-                      max_weighted_signal_value, search_threshold_weighted_signal_values, precision)
-    buy_upwards_trend_ema_short_golden_cross_weight = \
-        IntParameter(param["min_value"], param["max_value"], default=param["default_value"],
-                     space='buy', optimize=param["opt_and_Load"], load=param["opt_and_Load"])
-
-    param = init_vars(buy_params, "buy_upwards_trend_ema_long_golden_cross_weight", min_weighted_signal_value,
-                      max_weighted_signal_value, search_threshold_weighted_signal_values, precision)
-    buy_upwards_trend_ema_long_golden_cross_weight = \
-        IntParameter(param["min_value"], param["max_value"], default=param["default_value"],
-                     space='buy', optimize=param["opt_and_Load"], load=param["opt_and_Load"])
-
-    param = init_vars(buy_params, "buy_upwards_trend_macd_weight", min_weighted_signal_value,
-                      max_weighted_signal_value, search_threshold_weighted_signal_values, precision)
-    buy_upwards_trend_macd_weight = \
-        IntParameter(param["min_value"], param["max_value"], default=param["default_value"],
-                     space='buy', optimize=param["opt_and_Load"], load=param["opt_and_Load"])
-
-    param = init_vars(buy_params, "buy_upwards_trend_rsi_weight", min_weighted_signal_value,
-                      max_weighted_signal_value, search_threshold_weighted_signal_values, precision)
-    buy_upwards_trend_rsi_weight = \
-        IntParameter(param["min_value"], param["max_value"], default=param["default_value"],
-                     space='buy', optimize=param["opt_and_Load"], load=param["opt_and_Load"])
-
-    param = init_vars(buy_params, "buy_upwards_trend_sma_long_golden_cross_weight", min_weighted_signal_value,
-                      max_weighted_signal_value, search_threshold_weighted_signal_values, precision)
-    buy_upwards_trend_sma_long_golden_cross_weight = \
-        IntParameter(param["min_value"], param["max_value"], default=param["default_value"],
-                     space='buy', optimize=param["opt_and_Load"], load=param["opt_and_Load"])
-
-    param = init_vars(buy_params, "buy_upwards_trend_sma_short_golden_cross_weight", min_weighted_signal_value,
-                      max_weighted_signal_value, search_threshold_weighted_signal_values, precision)
-    buy_upwards_trend_sma_short_golden_cross_weight = \
-        IntParameter(param["min_value"], param["max_value"], default=param["default_value"],
-                     space='buy', optimize=param["opt_and_Load"], load=param["opt_and_Load"])
-
-    param = init_vars(buy_params, "buy_upwards_trend_vwap_cross_weight", min_weighted_signal_value,
-                      max_weighted_signal_value, search_threshold_weighted_signal_values, precision)
-    buy_upwards_trend_vwap_cross_weight = \
-        IntParameter(param["min_value"], param["max_value"], default=param["default_value"],
-                     space='buy', optimize=param["opt_and_Load"], load=param["opt_and_Load"])
-
-    # ---------------------------------------------------------------- #
-    #                  Sell HyperOpt Space Parameters                  #
-    # ---------------------------------------------------------------- #
-
-    # Downwards Trend Sell
-    # --------------------
-
-    # Total Sell Signal Percentage needed for a signal to be positive
-    param = init_vars(sell_params, "sell__downwards_trend_total_signal_needed",
-                      min_trend_total_signal_needed_value, int(max_weighted_signal_value * number_of_weighted_signals),
-                      search_threshold_weighted_signal_values, precision)
-    sell__downwards_trend_total_signal_needed = \
-        IntParameter(param["min_value"], param["max_value"], default=param["default_value"],
-                     space='sell', optimize=param["opt_and_Load"], load=param["opt_and_Load"])
-
-    param = init_vars(sell_params, "sell__downwards_trend_total_signal_needed_candles_lookback_window",
-                      min_trend_total_signal_needed_candles_lookback_window_value,
-                      max_trend_total_signal_needed_candles_lookback_window_value,
-                      search_threshold_trend_total_signal_needed_candles_lookback_window_value, precision, False)
-    sell__downwards_trend_total_signal_needed_candles_lookback_window = \
-        IntParameter(param["min_value"], param["max_value"], default=param["default_value"],
-                     space='sell', optimize=param["opt_and_Load"], load=param["opt_and_Load"])
-
-    # Sell Signal Weight Influence Table
-    param = init_vars(sell_params, "sell_downwards_trend_adx_strong_down_weight", min_weighted_signal_value,
-                      max_weighted_signal_value, search_threshold_weighted_signal_values, precision)
-    sell_downwards_trend_adx_strong_down_weight = \
-        IntParameter(param["min_value"], param["max_value"], default=param["default_value"],
-                     space='sell', optimize=param["opt_and_Load"], load=param["opt_and_Load"])
-
-    param = init_vars(sell_params, "sell_downwards_trend_bollinger_bands_weight", min_weighted_signal_value,
-                      max_weighted_signal_value, search_threshold_weighted_signal_values, precision)
-    sell_downwards_trend_bollinger_bands_weight = \
-        IntParameter(param["min_value"], param["max_value"], default=param["default_value"],
-                     space='sell', optimize=param["opt_and_Load"], load=param["opt_and_Load"])
-
-    param = init_vars(sell_params, "sell_downwards_trend_ema_long_death_cross_weight", min_weighted_signal_value,
-                      max_weighted_signal_value, search_threshold_weighted_signal_values, precision)
-    sell_downwards_trend_ema_long_death_cross_weight = \
-        IntParameter(param["min_value"], param["max_value"], default=param["default_value"],
-                     space='sell', optimize=param["opt_and_Load"], load=param["opt_and_Load"])
-
-    param = init_vars(sell_params, "sell_downwards_trend_ema_short_death_cross_weight", min_weighted_signal_value,
-                      max_weighted_signal_value, search_threshold_weighted_signal_values, precision)
-    sell_downwards_trend_ema_short_death_cross_weight = \
-        IntParameter(param["min_value"], param["max_value"], default=param["default_value"],
-                     space='sell', optimize=param["opt_and_Load"], load=param["opt_and_Load"])
-
-    param = init_vars(sell_params, "sell_downwards_trend_macd_weight", min_weighted_signal_value,
-                      max_weighted_signal_value, search_threshold_weighted_signal_values, precision)
-    sell_downwards_trend_macd_weight = \
-        IntParameter(param["min_value"], param["max_value"], default=param["default_value"],
-                     space='sell', optimize=param["opt_and_Load"], load=param["opt_and_Load"])
-
-    param = init_vars(sell_params, "sell_downwards_trend_rsi_weight", min_weighted_signal_value,
-                      max_weighted_signal_value, search_threshold_weighted_signal_values, precision)
-    sell_downwards_trend_rsi_weight = \
-        IntParameter(param["min_value"], param["max_value"], default=param["default_value"],
-                     space='sell', optimize=param["opt_and_Load"], load=param["opt_and_Load"])
-
-    param = init_vars(sell_params, "sell_downwards_trend_sma_long_death_cross_weight", min_weighted_signal_value,
-                      max_weighted_signal_value, search_threshold_weighted_signal_values, precision)
-    sell_downwards_trend_sma_long_death_cross_weight = \
-        IntParameter(param["min_value"], param["max_value"], default=param["default_value"],
-                     space='sell', optimize=param["opt_and_Load"], load=param["opt_and_Load"])
-
-    param = init_vars(sell_params, "sell_downwards_trend_sma_short_death_cross_weight", min_weighted_signal_value,
-                      max_weighted_signal_value, search_threshold_weighted_signal_values, precision)
-    sell_downwards_trend_sma_short_death_cross_weight = \
-        IntParameter(param["min_value"], param["max_value"], default=param["default_value"],
-                     space='sell', optimize=param["opt_and_Load"], load=param["opt_and_Load"])
-
-    param = init_vars(sell_params, "sell_downwards_trend_vwap_cross_weight", min_weighted_signal_value,
-                      max_weighted_signal_value, search_threshold_weighted_signal_values, precision)
-    sell_downwards_trend_vwap_cross_weight = \
-        IntParameter(param["min_value"], param["max_value"], default=param["default_value"],
-                     space='sell', optimize=param["opt_and_Load"], load=param["opt_and_Load"])
-
-    # Sideways Trend Sell
-    # -------------------
-
-    # Total Sell Signal Percentage needed for a signal to be positive
-    param = init_vars(sell_params, "sell__sideways_trend_total_signal_needed",
-                      min_trend_total_signal_needed_value, int(max_weighted_signal_value * number_of_weighted_signals),
-                      search_threshold_weighted_signal_values, precision)
-    sell__sideways_trend_total_signal_needed = \
-        IntParameter(param["min_value"], param["max_value"], default=param["default_value"],
-                     space='sell', optimize=param["opt_and_Load"], load=param["opt_and_Load"])
-
-    param = init_vars(sell_params, "sell__sideways_trend_total_signal_needed_candles_lookback_window",
-                      min_trend_total_signal_needed_candles_lookback_window_value,
-                      max_trend_total_signal_needed_candles_lookback_window_value,
-                      search_threshold_trend_total_signal_needed_candles_lookback_window_value, precision, False)
-    sell__sideways_trend_total_signal_needed_candles_lookback_window = \
-        IntParameter(param["min_value"], param["max_value"], default=param["default_value"],
-                     space='sell', optimize=param["opt_and_Load"], load=param["opt_and_Load"])
-
-    # Sell Signal Weight Influence Table
-    param = init_vars(sell_params, "sell_sideways_trend_adx_strong_down_weight", min_weighted_signal_value,
-                      max_weighted_signal_value, search_threshold_weighted_signal_values, precision)
-    sell_sideways_trend_adx_strong_down_weight = \
-        IntParameter(param["min_value"], param["max_value"], default=param["default_value"],
-                     space='sell', optimize=param["opt_and_Load"], load=param["opt_and_Load"])
-
-    param = init_vars(sell_params, "sell_sideways_trend_bollinger_bands_weight", min_weighted_signal_value,
-                      max_weighted_signal_value, search_threshold_weighted_signal_values, precision)
-    sell_sideways_trend_bollinger_bands_weight = \
-        IntParameter(param["min_value"], param["max_value"], default=param["default_value"],
-                     space='sell', optimize=param["opt_and_Load"], load=param["opt_and_Load"])
-
-    param = init_vars(sell_params, "sell_sideways_trend_ema_long_death_cross_weight", min_weighted_signal_value,
-                      max_weighted_signal_value, search_threshold_weighted_signal_values, precision)
-    sell_sideways_trend_ema_long_death_cross_weight = \
-        IntParameter(param["min_value"], param["max_value"], default=param["default_value"],
-                     space='sell', optimize=param["opt_and_Load"], load=param["opt_and_Load"])
-
-    param = init_vars(sell_params, "sell_sideways_trend_ema_short_death_cross_weight", min_weighted_signal_value,
-                      max_weighted_signal_value, search_threshold_weighted_signal_values, precision)
-    sell_sideways_trend_ema_short_death_cross_weight = \
-        IntParameter(param["min_value"], param["max_value"], default=param["default_value"],
-                     space='sell', optimize=param["opt_and_Load"], load=param["opt_and_Load"])
-
-    param = init_vars(sell_params, "sell_sideways_trend_macd_weight", min_weighted_signal_value,
-                      max_weighted_signal_value, search_threshold_weighted_signal_values, precision)
-    sell_sideways_trend_macd_weight = \
-        IntParameter(param["min_value"], param["max_value"], default=param["default_value"],
-                     space='sell', optimize=param["opt_and_Load"], load=param["opt_and_Load"])
-
-    param = init_vars(sell_params, "sell_sideways_trend_rsi_weight", min_weighted_signal_value,
-                      max_weighted_signal_value, search_threshold_weighted_signal_values, precision)
-    sell_sideways_trend_rsi_weight = \
-        IntParameter(param["min_value"], param["max_value"], default=param["default_value"],
-                     space='sell', optimize=param["opt_and_Load"], load=param["opt_and_Load"])
-
-    param = init_vars(sell_params, "sell_sideways_trend_sma_long_death_cross_weight", min_weighted_signal_value,
-                      max_weighted_signal_value, search_threshold_weighted_signal_values, precision)
-    sell_sideways_trend_sma_long_death_cross_weight = \
-        IntParameter(param["min_value"], param["max_value"], default=param["default_value"],
-                     space='sell', optimize=param["opt_and_Load"], load=param["opt_and_Load"])
-
-    param = init_vars(sell_params, "sell_sideways_trend_sma_short_death_cross_weight", min_weighted_signal_value,
-                      max_weighted_signal_value, search_threshold_weighted_signal_values, precision)
-    sell_sideways_trend_sma_short_death_cross_weight = \
-        IntParameter(param["min_value"], param["max_value"], default=param["default_value"],
-                     space='sell', optimize=param["opt_and_Load"], load=param["opt_and_Load"])
-
-    param = init_vars(sell_params, "sell_sideways_trend_vwap_cross_weight", min_weighted_signal_value,
-                      max_weighted_signal_value, search_threshold_weighted_signal_values, precision)
-    sell_sideways_trend_vwap_cross_weight = \
-        IntParameter(param["min_value"], param["max_value"], default=param["default_value"],
-                     space='sell', optimize=param["opt_and_Load"], load=param["opt_and_Load"])
-
-    # Upwards Trend Sell
-    # ------------------
-
-    # Total Sell Signal Percentage needed for a signal to be positive
-    param = init_vars(sell_params, "sell__upwards_trend_total_signal_needed",
-                      min_trend_total_signal_needed_value, int(max_weighted_signal_value * number_of_weighted_signals),
-                      search_threshold_weighted_signal_values, precision)
-    sell__upwards_trend_total_signal_needed = \
-        IntParameter(param["min_value"], param["max_value"], default=param["default_value"],
-                     space='sell', optimize=param["opt_and_Load"], load=param["opt_and_Load"])
-
-    param = init_vars(sell_params, "sell__upwards_trend_total_signal_needed_candles_lookback_window",
-                      min_trend_total_signal_needed_candles_lookback_window_value,
-                      max_trend_total_signal_needed_candles_lookback_window_value,
-                      search_threshold_trend_total_signal_needed_candles_lookback_window_value, precision, False)
-    sell__upwards_trend_total_signal_needed_candles_lookback_window = \
-        IntParameter(param["min_value"], param["max_value"], default=param["default_value"],
-                     space='sell', optimize=param["opt_and_Load"], load=param["opt_and_Load"])
-
-    # Sell Signal Weight Influence Table
-    param = init_vars(sell_params, "sell_upwards_trend_adx_strong_down_weight", min_weighted_signal_value,
-                      max_weighted_signal_value, search_threshold_weighted_signal_values, precision)
-    sell_upwards_trend_adx_strong_down_weight = \
-        IntParameter(param["min_value"], param["max_value"], default=param["default_value"],
-                     space='sell', optimize=param["opt_and_Load"], load=param["opt_and_Load"])
-
-    param = init_vars(sell_params, "sell_upwards_trend_bollinger_bands_weight", min_weighted_signal_value,
-                      max_weighted_signal_value, search_threshold_weighted_signal_values, precision)
-    sell_upwards_trend_bollinger_bands_weight = \
-        IntParameter(param["min_value"], param["max_value"], default=param["default_value"],
-                     space='sell', optimize=param["opt_and_Load"], load=param["opt_and_Load"])
-
-    param = init_vars(sell_params, "sell_upwards_trend_ema_long_death_cross_weight", min_weighted_signal_value,
-                      max_weighted_signal_value, search_threshold_weighted_signal_values, precision)
-    sell_upwards_trend_ema_long_death_cross_weight = \
-        IntParameter(param["min_value"], param["max_value"], default=param["default_value"],
-                     space='sell', optimize=param["opt_and_Load"], load=param["opt_and_Load"])
-
-    param = init_vars(sell_params, "sell_upwards_trend_ema_short_death_cross_weight", min_weighted_signal_value,
-                      max_weighted_signal_value, search_threshold_weighted_signal_values, precision)
-    sell_upwards_trend_ema_short_death_cross_weight = \
-        IntParameter(param["min_value"], param["max_value"], default=param["default_value"],
-                     space='sell', optimize=param["opt_and_Load"], load=param["opt_and_Load"])
-
-    param = init_vars(sell_params, "sell_upwards_trend_macd_weight", min_weighted_signal_value,
-                      max_weighted_signal_value, search_threshold_weighted_signal_values, precision)
-    sell_upwards_trend_macd_weight = \
-        IntParameter(param["min_value"], param["max_value"], default=param["default_value"],
-                     space='sell', optimize=param["opt_and_Load"], load=param["opt_and_Load"])
-
-    param = init_vars(sell_params, "sell_upwards_trend_rsi_weight", min_weighted_signal_value,
-                      max_weighted_signal_value, search_threshold_weighted_signal_values, precision)
-    sell_upwards_trend_rsi_weight = \
-        IntParameter(param["min_value"], param["max_value"], default=param["default_value"],
-                     space='sell', optimize=param["opt_and_Load"], load=param["opt_and_Load"])
-
-    param = init_vars(sell_params, "sell_upwards_trend_sma_long_death_cross_weight", min_weighted_signal_value,
-                      max_weighted_signal_value, search_threshold_weighted_signal_values, precision)
-    sell_upwards_trend_sma_long_death_cross_weight = \
-        IntParameter(param["min_value"], param["max_value"], default=param["default_value"],
-                     space='sell', optimize=param["opt_and_Load"], load=param["opt_and_Load"])
-
-    param = init_vars(sell_params, "sell_upwards_trend_sma_short_death_cross_weight", min_weighted_signal_value,
-                      max_weighted_signal_value, search_threshold_weighted_signal_values, precision)
-    sell_upwards_trend_sma_short_death_cross_weight = \
-        IntParameter(param["min_value"], param["max_value"], default=param["default_value"],
-                     space='sell', optimize=param["opt_and_Load"], load=param["opt_and_Load"])
-
-    param = init_vars(sell_params, "sell_upwards_trend_vwap_cross_weight", min_weighted_signal_value,
-                      max_weighted_signal_value, search_threshold_weighted_signal_values, precision)
-    sell_upwards_trend_vwap_cross_weight = \
-        IntParameter(param["min_value"], param["max_value"], default=param["default_value"],
-                     space='sell', optimize=param["opt_and_Load"], load=param["opt_and_Load"])
-
-    # Create dictionary to store custom information MoniGoMani will be using in RAM
-    custom_info = {
-        'open_trades': {}
-    }
-
-    # Initialize some parameters which will be automatically configured/used by MoniGoMani
-    use_custom_stoploss = True  # Leave this enabled (Needed for open_trade custom_information_storage)
-    is_dry_live_run_detected = True  # Class level runmode detection, Gets set automatically
-    informative_timeframe = timeframe  # Gets set automatically
-    timeframe_multiplier = None  # Gets set automatically
-
-=======
     # Strategy interface version - allow new iterations of the strategy interface.
     # Check the documentation or the Sample strategy to get the latest version.
     INTERFACE_VERSION = 2
     
     
->>>>>>> a0f9ad3c
     # Plot configuration to show all signals used in MoniGoMani in FreqUI (Use load from Strategy in FreqUI)
     plot_config = {
         'main_plot': {
@@ -825,108 +123,6 @@
         }
     }
 
-<<<<<<< HEAD
-    class HyperOpt:
-        # Generate a Custom Long Continuous ROI-Table with less gaps in it
-        @staticmethod
-        def generate_roi_table(params):
-            step = MoniGoManiHyperStrategy.roi_table_step_size
-            minimal_roi = {0: params['roi_p1'] + params['roi_p2'] + params['roi_p3'],
-                           params['roi_t3']: params['roi_p1'] + params['roi_p2'],
-                           params['roi_t3'] + params['roi_t2']: params['roi_p1'],
-                           params['roi_t3'] + params['roi_t2'] + params['roi_t1']: 0}
-
-            max_value = max(map(int, minimal_roi.keys()))
-            f = interp1d(
-                list(map(int, minimal_roi.keys())),
-                list(minimal_roi.values())
-            )
-            x = list(range(0, max_value, step))
-            y = list(map(float, map(f, x)))
-            if y[-1] != 0:
-                x.append(x[-1] + step)
-                y.append(0)
-            return dict(zip(x, y))
-
-        @staticmethod
-        def stoploss_space() -> List[Dimension]:
-            """
-            Define custom stoploss search space with configurable parameters
-
-            Stoploss Value to search.
-            Override it if you need some different range for the parameter in the 'stoploss' optimization hyperspace.
-            """
-            return [
-                SKDecimal(MoniGoManiHyperStrategy.stoploss_max_value,
-                          MoniGoManiHyperStrategy.stoploss_min_value,
-                          decimals=3, name='stoploss')
-            ]
-
-        @staticmethod
-        def trailing_space() -> List[Dimension]:
-            """
-            Define custom trailing search space with parameters configurable in 'mgm-config.json'
-            """
-            return [
-                # It was decided to always set trailing_stop is to True if the 'trailing' hyperspace
-                # is used. Otherwise hyperopt will vary other parameters that won't have effect if
-                # trailing_stop is set False.
-                # This parameter is included into the hyperspace dimensions rather than assigning
-                # it explicitly in the code in order to have it printed in the results along with
-                # other 'trailing' hyperspace parameters.
-                Categorical([True], name='trailing_stop'),
-                SKDecimal(MoniGoManiHyperStrategy.trailing_stop_positive_min_value,
-                          MoniGoManiHyperStrategy.trailing_stop_positive_max_value,
-                          decimals=3, name='trailing_stop_positive'),
-                # 'trailing_stop_positive_offset' should be greater than 'trailing_stop_positive',
-                # so this intermediate parameter is used as the value of the difference between
-                # them. The value of the 'trailing_stop_positive_offset' is constructed in the
-                # generate_trailing_params() method.
-                # This is similar to the hyperspace dimensions used for constructing the ROI tables.
-                SKDecimal(MoniGoManiHyperStrategy.trailing_stop_positive_offset_min_value,
-                          MoniGoManiHyperStrategy.trailing_stop_positive_offset_max_value,
-                          decimals=3, name='trailing_stop_positive_offset_p1'),
-                Categorical([True, False], name='trailing_only_offset_is_reached')
-            ]
-
-    def __init__(self, config: dict):
-        """
-        First method to be called once during the MoniGoMani class initialization process
-        :param config::
-        """
-
-        super().__init__(config)
-        initialization = 'Initialization'
-
-        if RunMode(config.get('runmode', RunMode.OTHER)) in (RunMode.BACKTEST, RunMode.HYPEROPT):
-            self.timeframe = self.backtest_timeframe
-            self.mgm_logger('info', 'TimeFrame-Zoom', f'Auto updating to zoomed "backtest_timeframe": {self.timeframe}')
-
-            self.is_dry_live_run_detected = False
-            self.mgm_logger('info', initialization, f'Current run mode detected as: HyperOpting/BackTesting. '
-                                                    f'Auto updated is_dry_live_run_detected to: False')
-
-            self.mgm_logger('info', initialization, f'Calculating and storing "timeframe_multiplier" + Updating '
-                                                    f'"startup_candle_count"')
-            self.timeframe_multiplier = \
-                int(timeframe_to_minutes(self.informative_timeframe) / timeframe_to_minutes(self.timeframe))
-            if self.timeframe_multiplier < 1:
-                raise SystemExit(f'MoniGoManiHyperStrategy - ERROR - TimeFrame-Zoom - "timeframe" must be bigger than '
-                                 f'"backtest_timeframe"')
-            self.startup_candle_count *= self.timeframe_multiplier
-
-        else:
-            if os.path.isfile(self.mgm_config_hyperopt_path) is False:
-                sys.exit(f'MoniGoManiHyperStrategy - ERROR - The MoniGoMani HyperOpt Results configuration file '
-                         f'({self.mgm_config_hyperopt_name}) can\'t be found at: {self.mgm_config_hyperopt_path}... '
-                         f'Please Optimize your MoniGoMani before Dry/Live running! Once optimized provide the correct '
-                         f'file and/or alter "mgm_config_hyperopt_name" in "MoniGoManiHyperStrategy.py"')
-
-            self.is_dry_live_run_detected = True
-            self.mgm_logger('info', initialization, f'Current run mode detected as: Dry/Live-Run. '
-                                                    f'Auto updated is_dry_live_run_detected to: True')
-=======
->>>>>>> a0f9ad3c
 
         
     def informative_pairs(self):
