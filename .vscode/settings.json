--- conflicted
+++ resolved
@@ -1,12 +1,9 @@
 {
     "python.linting.enabled": true,
     "python.formatting.provider": "yapf",
-<<<<<<< HEAD
-=======
     "python.testing.pytestArgs": [
         "."
     ],
->>>>>>> 5889955c
     "python.testing.unittestEnabled": false,
     "python.testing.nosetestsEnabled": false,
     "python.testing.pytestEnabled": true
