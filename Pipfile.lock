{
    "_meta": {
        "hash": {
<<<<<<< HEAD
            "sha256": "5482045724b51f6168f189d638d78d70c654be56e5962525beb55ba64cc2212e"
=======
            "sha256": "618077f1628bef55695016e6eb760745b3fcdd3715b8b253f5498c29dd42c486"
>>>>>>> 27add2e8
        },
        "pipfile-spec": 6,
        "requires": {},
        "sources": [
            {
                "name": "pypi",
                "url": "https://pypi.org/simple",
                "verify_ssl": true
            }
        ]
    },
    "default": {
        "art": {
            "hashes": [
                "sha256:ba0e090ebb2ca58f016fc2d4c38e8fb3d964d068f558b1f223411771a4e1b485",
                "sha256:da3d533fa0de602dc821d66d949d39fa6845d3c52f576003a4f4f09c0b9e73c5"
            ],
            "version": "==5.3"
        },
        "certifi": {
            "hashes": [
                "sha256:78884e7c1d4b00ce3cea67b44566851c4343c120abd683433ce934a68ea58872",
                "sha256:d62a0163eb4c2344ac042ab2bdf75399a71a2d8c7d47eac2e2ee91b9d6339569"
            ],
            "version": "==2021.10.8"
        },
        "cffi": {
            "hashes": [
                "sha256:00c878c90cb53ccfaae6b8bc18ad05d2036553e6d9d1d9dbcf323bbe83854ca3",
                "sha256:0104fb5ae2391d46a4cb082abdd5c69ea4eab79d8d44eaaf79f1b1fd806ee4c2",
                "sha256:06c48159c1abed75c2e721b1715c379fa3200c7784271b3c46df01383b593636",
                "sha256:0808014eb713677ec1292301ea4c81ad277b6cdf2fdd90fd540af98c0b101d20",
                "sha256:10dffb601ccfb65262a27233ac273d552ddc4d8ae1bf93b21c94b8511bffe728",
                "sha256:14cd121ea63ecdae71efa69c15c5543a4b5fbcd0bbe2aad864baca0063cecf27",
                "sha256:17771976e82e9f94976180f76468546834d22a7cc404b17c22df2a2c81db0c66",
                "sha256:181dee03b1170ff1969489acf1c26533710231c58f95534e3edac87fff06c443",
                "sha256:23cfe892bd5dd8941608f93348c0737e369e51c100d03718f108bf1add7bd6d0",
                "sha256:263cc3d821c4ab2213cbe8cd8b355a7f72a8324577dc865ef98487c1aeee2bc7",
                "sha256:2756c88cbb94231c7a147402476be2c4df2f6078099a6f4a480d239a8817ae39",
                "sha256:27c219baf94952ae9d50ec19651a687b826792055353d07648a5695413e0c605",
                "sha256:2a23af14f408d53d5e6cd4e3d9a24ff9e05906ad574822a10563efcef137979a",
                "sha256:31fb708d9d7c3f49a60f04cf5b119aeefe5644daba1cd2a0fe389b674fd1de37",
                "sha256:3415c89f9204ee60cd09b235810be700e993e343a408693e80ce7f6a40108029",
                "sha256:3773c4d81e6e818df2efbc7dd77325ca0dcb688116050fb2b3011218eda36139",
                "sha256:3b96a311ac60a3f6be21d2572e46ce67f09abcf4d09344c49274eb9e0bf345fc",
                "sha256:3f7d084648d77af029acb79a0ff49a0ad7e9d09057a9bf46596dac9514dc07df",
                "sha256:41d45de54cd277a7878919867c0f08b0cf817605e4eb94093e7516505d3c8d14",
                "sha256:4238e6dab5d6a8ba812de994bbb0a79bddbdf80994e4ce802b6f6f3142fcc880",
                "sha256:45db3a33139e9c8f7c09234b5784a5e33d31fd6907800b316decad50af323ff2",
                "sha256:45e8636704eacc432a206ac7345a5d3d2c62d95a507ec70d62f23cd91770482a",
                "sha256:4958391dbd6249d7ad855b9ca88fae690783a6be9e86df65865058ed81fc860e",
                "sha256:4a306fa632e8f0928956a41fa8e1d6243c71e7eb59ffbd165fc0b41e316b2474",
                "sha256:57e9ac9ccc3101fac9d6014fba037473e4358ef4e89f8e181f8951a2c0162024",
                "sha256:59888172256cac5629e60e72e86598027aca6bf01fa2465bdb676d37636573e8",
                "sha256:5e069f72d497312b24fcc02073d70cb989045d1c91cbd53979366077959933e0",
                "sha256:64d4ec9f448dfe041705426000cc13e34e6e5bb13736e9fd62e34a0b0c41566e",
                "sha256:6dc2737a3674b3e344847c8686cf29e500584ccad76204efea14f451d4cc669a",
                "sha256:74fdfdbfdc48d3f47148976f49fab3251e550a8720bebc99bf1483f5bfb5db3e",
                "sha256:75e4024375654472cc27e91cbe9eaa08567f7fbdf822638be2814ce059f58032",
                "sha256:786902fb9ba7433aae840e0ed609f45c7bcd4e225ebb9c753aa39725bb3e6ad6",
                "sha256:8b6c2ea03845c9f501ed1313e78de148cd3f6cad741a75d43a29b43da27f2e1e",
                "sha256:91d77d2a782be4274da750752bb1650a97bfd8f291022b379bb8e01c66b4e96b",
                "sha256:91ec59c33514b7c7559a6acda53bbfe1b283949c34fe7440bcf917f96ac0723e",
                "sha256:920f0d66a896c2d99f0adbb391f990a84091179542c205fa53ce5787aff87954",
                "sha256:a5263e363c27b653a90078143adb3d076c1a748ec9ecc78ea2fb916f9b861962",
                "sha256:abb9a20a72ac4e0fdb50dae135ba5e77880518e742077ced47eb1499e29a443c",
                "sha256:c2051981a968d7de9dd2d7b87bcb9c939c74a34626a6e2f8181455dd49ed69e4",
                "sha256:c21c9e3896c23007803a875460fb786118f0cdd4434359577ea25eb556e34c55",
                "sha256:c2502a1a03b6312837279c8c1bd3ebedf6c12c4228ddbad40912d671ccc8a962",
                "sha256:d4d692a89c5cf08a8557fdeb329b82e7bf609aadfaed6c0d79f5a449a3c7c023",
                "sha256:da5db4e883f1ce37f55c667e5c0de439df76ac4cb55964655906306918e7363c",
                "sha256:e7022a66d9b55e93e1a845d8c9eba2a1bebd4966cd8bfc25d9cd07d515b33fa6",
                "sha256:ef1f279350da2c586a69d32fc8733092fd32cc8ac95139a00377841f59a3f8d8",
                "sha256:f54a64f8b0c8ff0b64d18aa76675262e1700f3995182267998c31ae974fbc382",
                "sha256:f5c7150ad32ba43a07c4479f40241756145a1f03b43480e058cfd862bf5041c7",
                "sha256:f6f824dc3bce0edab5f427efcfb1d63ee75b6fcb7282900ccaf925be84efb0fc",
                "sha256:fd8a250edc26254fe5b33be00402e6d287f562b6a5b2152dec302fa15bb3e997",
                "sha256:ffaa5c925128e29efbde7301d8ecaf35c8c60ffbcd6a1ffd3a552177c8e5e796"
            ],
            "version": "==1.15.0"
        },
        "charset-normalizer": {
            "hashes": [
                "sha256:e019de665e2bcf9c2b64e2e5aa025fa991da8720daa3c1138cadd2fd1856aed0",
                "sha256:f7af805c321bfa1ce6714c51f254e0d5bb5e5834039bc17db7ebe3a4cec9492b"
            ],
            "markers": "python_version >= '3'",
            "version": "==2.0.7"
        },
        "coloredlogs": {
            "hashes": [
                "sha256:612ee75c546f53e92e70049c9dbfcc18c935a2b9a53b66085ce9ef6a6e5c0934",
                "sha256:7c991aa71a4577af2f82600d8f8f3a89f936baeaf9b50a9c197da014e5bf16b0"
            ],
            "version": "==15.0.1"
        },
        "cryptography": {
            "hashes": [
                "sha256:07bb7fbfb5de0980590ddfc7f13081520def06dc9ed214000ad4372fb4e3c7f6",
                "sha256:18d90f4711bf63e2fb21e8c8e51ed8189438e6b35a6d996201ebd98a26abbbe6",
                "sha256:1ed82abf16df40a60942a8c211251ae72858b25b7421ce2497c2eb7a1cee817c",
                "sha256:22a38e96118a4ce3b97509443feace1d1011d0571fae81fc3ad35f25ba3ea999",
                "sha256:2d69645f535f4b2c722cfb07a8eab916265545b3475fdb34e0be2f4ee8b0b15e",
                "sha256:4a2d0e0acc20ede0f06ef7aa58546eee96d2592c00f450c9acb89c5879b61992",
                "sha256:54b2605e5475944e2213258e0ab8696f4f357a31371e538ef21e8d61c843c28d",
                "sha256:7075b304cd567694dc692ffc9747f3e9cb393cc4aa4fb7b9f3abd6f5c4e43588",
                "sha256:7b7ceeff114c31f285528ba8b390d3e9cfa2da17b56f11d366769a807f17cbaa",
                "sha256:7eba2cebca600a7806b893cb1d541a6e910afa87e97acf2021a22b32da1df52d",
                "sha256:928185a6d1ccdb816e883f56ebe92e975a262d31cc536429041921f8cb5a62fd",
                "sha256:9933f28f70d0517686bd7de36166dda42094eac49415459d9bdf5e7df3e0086d",
                "sha256:a688ebcd08250eab5bb5bca318cc05a8c66de5e4171a65ca51db6bd753ff8953",
                "sha256:abb5a361d2585bb95012a19ed9b2c8f412c5d723a9836418fab7aaa0243e67d2",
                "sha256:c10c797ac89c746e488d2ee92bd4abd593615694ee17b2500578b63cad6b93a8",
                "sha256:ced40344e811d6abba00295ced98c01aecf0c2de39481792d87af4fa58b7b4d6",
                "sha256:d57e0cdc1b44b6cdf8af1d01807db06886f10177469312fbde8f44ccbb284bc9",
                "sha256:d99915d6ab265c22873f1b4d6ea5ef462ef797b4140be4c9d8b179915e0985c6",
                "sha256:eb80e8a1f91e4b7ef8b33041591e6d89b2b8e122d787e87eeb2b08da71bb16ad",
                "sha256:ebeddd119f526bcf323a89f853afb12e225902a24d29b55fe18dd6fcb2838a76"
            ],
            "version": "==35.0.0"
        },
        "cycler": {
            "hashes": [
                "sha256:3a27e95f763a428a739d2add979fa7494c912a32c17c4c38c4d5f082cad165a3",
                "sha256:9c87405839a19696e837b3b818fed3f5f69f16f1eec1a1ad77e043dcea9c772f"
            ],
            "markers": "python_version >= '3.6'",
            "version": "==0.11.0"
        },
        "discord-webhook": {
            "hashes": [
                "sha256:17e475d8a52fe0bfa26b071925f55087600e9bb96e821b611dc463f4b4998c89",
                "sha256:f3d660df572caaa9c2621edd7e8634a70d6d8295ce9256c365838312457069a1"
            ],
            "version": "==0.14.0"
        },
        "distro": {
            "hashes": [
                "sha256:83f5e5a09f9c5f68f60173de572930effbcc0287bb84fdc4426cb4168c088424",
                "sha256:c8713330ab31a034623a9515663ed87696700b55f04556b97c39cd261aa70dc7"
            ],
            "version": "==1.6.0"
        },
        "fire": {
            "hashes": [
                "sha256:c5e2b8763699d1142393a46d0e3e790c5eb2f0706082df8f647878842c216a62"
            ],
            "version": "==0.4.0"
        },
        "gitdb": {
            "hashes": [
                "sha256:8033ad4e853066ba6ca92050b9df2f89301b8fc8bf7e9324d412a63f8bf1a8fd",
                "sha256:bac2fd45c0a1c9cf619e63a90d62bdc63892ef92387424b855792a6cabe789aa"
            ],
            "version": "==4.0.9"
        },
        "humanfriendly": {
            "hashes": [
                "sha256:1697e1a8a8f550fd43c2865cd84542fc175a61dcb779b6fee18cf6b6ccba1477",
                "sha256:6b0b831ce8f15f7300721aa49829fc4e83921a9a301cc7f606be6686a2288ddc"
            ],
            "version": "==10.0"
        },
        "idna": {
            "hashes": [
                "sha256:84d9dd047ffa80596e0f246e2eab0b391788b0503584e8945f2368256d2735ff",
                "sha256:9d643ff0a55b762d5cdb124b8eaa99c66322e2157b69160bc32796e824360e6d"
            ],
            "markers": "python_version >= '3'",
            "version": "==3.3"
        },
        "inquirerpy": {
            "hashes": [
                "sha256:3f45515dfb58c590759df91ae9534f9391f241480cc535e7e134fb3c3bd3d269",
                "sha256:8849da1e2dfa4b1d576a9cd9b158ad0755d7fc6883eb0cf839b6a2fc6b1a10fb"
            ],
            "version": "==0.3.0"
        },
        "kiwisolver": {
            "hashes": [
                "sha256:0007840186bacfaa0aba4466d5890334ea5938e0bb7e28078a0eb0e63b5b59d5",
                "sha256:19554bd8d54cf41139f376753af1a644b63c9ca93f8f72009d50a2080f870f77",
                "sha256:1d45d1c74f88b9f41062716c727f78f2a59a5476ecbe74956fafb423c5c87a76",
                "sha256:1d819553730d3c2724582124aee8a03c846ec4362ded1034c16fb3ef309264e6",
                "sha256:2210f28778c7d2ee13f3c2a20a3a22db889e75f4ec13a21072eabb5693801e84",
                "sha256:22521219ca739654a296eea6d4367703558fba16f98688bd8ce65abff36eaa84",
                "sha256:25405f88a37c5f5bcba01c6e350086d65e7465fd1caaf986333d2a045045a223",
                "sha256:2b65bd35f3e06a47b5c30ea99e0c2b88f72c6476eedaf8cfbc8e66adb5479dcf",
                "sha256:2ddb500a2808c100e72c075cbb00bf32e62763c82b6a882d403f01a119e3f402",
                "sha256:2f8f6c8f4f1cff93ca5058d6ec5f0efda922ecb3f4c5fb76181f327decff98b8",
                "sha256:30fa008c172355c7768159983a7270cb23838c4d7db73d6c0f6b60dde0d432c6",
                "sha256:3dbb3cea20b4af4f49f84cffaf45dd5f88e8594d18568e0225e6ad9dec0e7967",
                "sha256:4116ba9a58109ed5e4cb315bdcbff9838f3159d099ba5259c7c7fb77f8537492",
                "sha256:44e6adf67577dbdfa2d9f06db9fbc5639afefdb5bf2b4dfec25c3a7fbc619536",
                "sha256:5326ddfacbe51abf9469fe668944bc2e399181a2158cb5d45e1d40856b2a0589",
                "sha256:70adc3658138bc77a36ce769f5f183169bc0a2906a4f61f09673f7181255ac9b",
                "sha256:72be6ebb4e92520b9726d7146bc9c9b277513a57a38efcf66db0620aec0097e0",
                "sha256:7843b1624d6ccca403a610d1277f7c28ad184c5aa88a1750c1a999754e65b439",
                "sha256:7ba5a1041480c6e0a8b11a9544d53562abc2d19220bfa14133e0cdd9967e97af",
                "sha256:80efd202108c3a4150e042b269f7c78643420cc232a0a771743bb96b742f838f",
                "sha256:82f49c5a79d3839bc8f38cb5f4bfc87e15f04cbafa5fbd12fb32c941cb529cfb",
                "sha256:83d2c9db5dfc537d0171e32de160461230eb14663299b7e6d18ca6dca21e4977",
                "sha256:8d93a1095f83e908fc253f2fb569c2711414c0bfd451cab580466465b235b470",
                "sha256:8dc3d842fa41a33fe83d9f5c66c0cc1f28756530cd89944b63b072281e852031",
                "sha256:9661a04ca3c950a8ac8c47f53cbc0b530bce1b52f516a1e87b7736fec24bfff0",
                "sha256:a498bcd005e8a3fedd0022bb30ee0ad92728154a8798b703f394484452550507",
                "sha256:a7a4cf5bbdc861987a7745aed7a536c6405256853c94abc9f3287c3fa401b174",
                "sha256:b5074fb09429f2b7bc82b6fb4be8645dcbac14e592128beeff5461dcde0af09f",
                "sha256:b6a5431940f28b6de123de42f0eb47b84a073ee3c3345dc109ad550a3307dd28",
                "sha256:ba677bcaff9429fd1bf01648ad0901cea56c0d068df383d5f5856d88221fe75b",
                "sha256:bcadb05c3d4794eb9eee1dddf1c24215c92fb7b55a80beae7a60530a91060560",
                "sha256:bf7eb45d14fc036514c09554bf983f2a72323254912ed0c3c8e697b62c4c158f",
                "sha256:c358721aebd40c243894298f685a19eb0491a5c3e0b923b9f887ef1193ddf829",
                "sha256:c4550a359c5157aaf8507e6820d98682872b9100ce7607f8aa070b4b8af6c298",
                "sha256:c6572c2dab23c86a14e82c245473d45b4c515314f1f859e92608dcafbd2f19b8",
                "sha256:cba430db673c29376135e695c6e2501c44c256a81495da849e85d1793ee975ad",
                "sha256:dedc71c8eb9c5096037766390172c34fb86ef048b8e8958b4e484b9e505d66bc",
                "sha256:e6f5eb2f53fac7d408a45fbcdeda7224b1cfff64919d0f95473420a931347ae9",
                "sha256:ec2eba188c1906b05b9b49ae55aae4efd8150c61ba450e6721f64620c50b59eb",
                "sha256:ee040a7de8d295dbd261ef2d6d3192f13e2b08ec4a954de34a6fb8ff6422e24c",
                "sha256:eedd3b59190885d1ebdf6c5e0ca56828beb1949b4dfe6e5d0256a461429ac386",
                "sha256:f441422bb313ab25de7b3dbfd388e790eceb76ce01a18199ec4944b369017009",
                "sha256:f8eb7b6716f5b50e9c06207a14172cf2de201e41912ebe732846c02c830455b9",
                "sha256:fc4453705b81d03568d5b808ad8f09c77c47534f6ac2e72e733f9ca4714aa75c"
            ],
            "markers": "python_version >= '3.7'",
            "version": "==1.3.2"
        },
        "logger": {
            "hashes": [
                "sha256:4ecac57133c6376fa215f0fe6b4dc4d60e4d1ad8be005cab4e8a702df682f8b3"
            ],
            "version": "==1.4"
        },
        "lxml": {
            "hashes": [
                "sha256:08eb9200d88b376a8ed5e50f1dc1d1a45b49305169674002a3b5929943390591",
                "sha256:0b12c95542f04d10cba46b3ff28ea52ea56995b78cf918f0b11b05e75812bb79",
                "sha256:0c15e1cd55055956e77b0732270f1c6005850696bc3ef3e03d01e78af84eaa42",
                "sha256:15d0381feb56f08f78c5cc4fc385ddfe0bde1456e37f54a9322833371aec4060",
                "sha256:197b7cb7a753cf553a45115739afd8458464a28913da00f5c525063f94cd3f48",
                "sha256:20d7c8d90d449c6a353b15ee0459abae8395dbe59ad01e406ccbf30cd81c6f98",
                "sha256:240db6f3228d26e3c6f4fad914b9ddaaf8707254e8b3efd564dc680c8ec3c264",
                "sha256:2901625f4a878a055d275beedc20ba9cb359cefc4386a967222fee29eb236038",
                "sha256:2b06a91cf7b8acea7793006e4ae50646cef0fe35ce5acd4f5cb1c77eb228e4a1",
                "sha256:2eb90f6ec3c236ef2f1bb38aee7c0d23e77d423d395af6326e7cca637519a4cb",
                "sha256:351482da8dd028834028537f08724b1de22d40dcf3bb723b469446564f409074",
                "sha256:35752ee40f7bbf6adc9ff4e1f4b84794a3593736dcce80db32e3c2aa85e294ac",
                "sha256:38b9de0de3aa689fe9fb9877ae1be1e83b8cf9621f7e62049d0436b9ecf4ad64",
                "sha256:433df8c7dde0f9e41cbf4f36b0829d50a378116ef5e962ba3881f2f5f025c7be",
                "sha256:4341d135f5660db10184963d9c3418c3e28d7f868aaf8b11a323ebf85813f7f4",
                "sha256:45fdb2899c755138722797161547a40b3e2a06feda620cc41195ee7e97806d81",
                "sha256:4717123f7c11c81e0da69989e5a64079c3f402b0efeb4c6241db6c369d657bd8",
                "sha256:47e955112ce64241fdb357acf0216081f9f3255b3ac9c502ca4b3323ec1ca558",
                "sha256:48eaac2991b3036175b42ee8d3c23f4cca13f2be8426bf29401a690ab58c88f4",
                "sha256:4aa349c5567651f34d4eaae7de6ed5b523f6d70a288f9c6fbac22d13a0784e04",
                "sha256:4ba74afe5ee5cb5e28d83b513a6e8f0875fda1dc1a9aea42cc0065f029160d2a",
                "sha256:4ec9a80dd5704ecfde54319b6964368daf02848c8954d3bacb9b64d1c7659159",
                "sha256:50790313df028aa05cf22be9a8da033b86c42fa32523e4fd944827b482b17bf0",
                "sha256:51a0e5d243687596f46e24e464121d4b232ad772e2d1785b2a2c0eb413c285d4",
                "sha256:523f195948a1ba4f9f5b7294d83c6cd876547dc741820750a7e5e893a24bbe38",
                "sha256:543b239b191bb3b6d9bef5f09f1fb2be5b7eb09ab4d386aa655e4d53fbe9ff47",
                "sha256:5ff5bb2a198ea67403bb6818705e9a4f90e0313f2215428ec51001ce56d939fb",
                "sha256:601f0ab75538b280aaf1e720eb9d68d4fa104ac274e1e9e6971df488f4dcdb0f",
                "sha256:6020c70ff695106bf80651953a23e37718ef1fee9abd060dcad8e32ab2dc13f3",
                "sha256:619c6d2b552bba00491e96c0518aad94002651c108a0f7364ff2d7798812c00e",
                "sha256:6298f5b42a26581206ef63fffa97c754245d329414108707c525512a5197f2ba",
                "sha256:662523cd2a0246740225c7e32531f2e766544122e58bee70e700a024cfc0cf81",
                "sha256:6764998345552b1dfc9326a932d2bad6367c6b37a176bb73ada6b9486bf602f7",
                "sha256:6d422b3c729737d8a39279a25fa156c983a56458f8b2f97661ee6fb22b80b1d6",
                "sha256:72e730d33fe2e302fd07285f14624fca5e5e2fb2bb4fb2c3941e318c41c443d1",
                "sha256:75d3c5bbc0ddbad03bb68b9be638599f67e4b98ed3dcd0fec9f6f39e41ee96cb",
                "sha256:7ae7089d81fc502df4b217ad77f03c54039fe90dac0acbe70448d7e53bfbc57e",
                "sha256:80d10d53d3184837445ff8562021bdd37f57c4cadacbf9d8726cc16220a00d54",
                "sha256:877666418598f6cb289546c77ff87590cfd212f903b522b0afa0b9fb73b3ccfb",
                "sha256:9b87727561c1150c0cc91c5d9d389448b37a7d15f0ba939ed3d1acb2f11bf6c5",
                "sha256:9c91a73971a922c13070fd8fa5a114c858251791ba2122a941e6aa781c713e44",
                "sha256:9db24803fa71e3305fe4a7812782b708da21a0b774b130dd1860cf40a6d7a3ee",
                "sha256:a75c1ad05eedb1a3ff2a34a52a4f0836cfaa892e12796ba39a7732c82701eff4",
                "sha256:a77a3470ba37e11872c75ca95baf9b3312133a3d5a5dc720803b23098c653976",
                "sha256:ab6db93a2b6b66cbf62b4e4a7135f476e708e8c5c990d186584142c77d7f975a",
                "sha256:afd60230ad9d8bcba005945ec3a343722f09e0b7f8ae804246e5d2cfc6bd71a6",
                "sha256:b0ca0ada9d3bc18bd6f611bd001a28abdd49ab9698bd6d717f7f5394c8e94628",
                "sha256:b567178a74a2261345890eac66fbf394692a6e002709d329f28a673ca6042473",
                "sha256:b667c51682fe9b9788c69465956baa8b6999531876ccedcafc895c74ad716cd8",
                "sha256:bbf2dc330bd44bfc0254ab37677ec60f7c7ecea55ad8ba1b8b2ea7bf20c265f5",
                "sha256:bdc224f216ead849e902151112efef6e96c41ee1322e15d4e5f7c8a826929aee",
                "sha256:cf201bf5594d1aab139fe53e3fca457e4f8204a5bbd65d48ab3b82a16f517868",
                "sha256:d43bd68714049c84e297c005456a15ecdec818f7b5aa5868c8b0a865cfb78a44",
                "sha256:daf9bd1fee31f1c7a5928b3e1059e09a8d683ea58fb3ffc773b6c88cb8d1399c",
                "sha256:e678a643177c0e5ec947b645fa7bc84260dfb9b6bf8fb1fdd83008dfc2ca5928",
                "sha256:e91d24623e747eeb2d8121f4a94c6a7ad27dc48e747e2dc95bfe88632bd028a2",
                "sha256:e95da348d57eb448d226a44b868ff2ca5786fbcbe417ac99ff62d0a7d724b9c7",
                "sha256:ee9e4b07b0eba4b6a521509e9e1877476729c1243246b6959de697ebea739643",
                "sha256:f5dd358536b8a964bf6bd48de038754c1609e72e5f17f5d21efe2dda17594dbf",
                "sha256:ffd65cfa33fed01735c82aca640fde4cc63f0414775cba11e06f84fae2085a6e"
            ],
            "markers": "python_version >= '2.7' and python_version not in '3.0, 3.1, 3.2, 3.3, 3.4'",
            "version": "==4.6.4"
        },
        "matplotlib": {
            "hashes": [
                "sha256:01c9de93a2ca0d128c9064f23709362e7fefb34910c7c9e0b8ab0de8258d5eda",
                "sha256:41b6e307458988891fcdea2d8ecf84a8c92d53f84190aa32da65f9505546e684",
                "sha256:48e1e0859b54d5f2e29bb78ca179fd59b971c6ceb29977fb52735bfd280eb0f5",
                "sha256:54a026055d5f8614f184e588f6e29064019a0aa8448450214c0b60926d62d919",
                "sha256:556965514b259204637c360d213de28d43a1f4aed1eca15596ce83f768c5a56f",
                "sha256:5c988bb43414c7c2b0a31bd5187b4d27fd625c080371b463a6d422047df78913",
                "sha256:6a724e3a48a54b8b6e7c4ae38cd3d07084508fa47c410c8757e9db9791421838",
                "sha256:6be8df61b1626e1a142c57e065405e869e9429b4a6dab4a324757d0dc4d42235",
                "sha256:844a7b0233e4ff7fba57e90b8799edaa40b9e31e300b8d5efc350937fa8b1bea",
                "sha256:85f0c9cf724715e75243a7b3087cf4a3de056b55e05d4d76cc58d610d62894f3",
                "sha256:a78a3b51f29448c7f4d4575e561f6b0dbb8d01c13c2046ab6c5220eb25c06506",
                "sha256:b884715a59fec9ad3b6048ecf3860f3b2ce965e676ef52593d6fa29abcf7d330",
                "sha256:b8b53f336a4688cfce615887505d7e41fd79b3594bf21dd300531a4f5b4f746a",
                "sha256:c70b6311dda3e27672f1bf48851a0de816d1ca6aaf3d49365fbdd8e959b33d2b",
                "sha256:ebfb01a65c3f5d53a8c2a8133fec2b5221281c053d944ae81ff5822a68266617",
                "sha256:eeb1859efe7754b1460e1d4991bbd4a60a56f366bc422ef3a9c5ae05f0bc70b5",
                "sha256:f15edcb0629a0801738925fe27070480f446fcaa15de65946ff946ad99a59a40",
                "sha256:f1c5efc278d996af8a251b2ce0b07bbeccb821f25c8c9846bdcb00ffc7f158aa",
                "sha256:f72657f1596199dc1e4e7a10f52a4784ead8a711f4e5b59bea95bdb97cf0e4fd",
                "sha256:fc4f526dfdb31c9bd6b8ca06bf9fab663ca12f3ec9cdf4496fb44bc680140318",
                "sha256:fcd6f1954943c0c192bfbebbac263f839d7055409f1173f80d8b11a224d236da"
            ],
            "markers": "python_version >= '3.7'",
            "version": "==3.4.3"
        },
        "multitasking": {
            "hashes": [
                "sha256:b59d99f709d2e17d60ccaa2be09771b6e9ed9391c63f083c0701e724f624d2e0"
            ],
            "version": "==0.0.9"
        },
        "numpy": {
            "hashes": [
                "sha256:09858463db6dd9f78b2a1a05c93f3b33d4f65975771e90d2cf7aadb7c2f66edf",
                "sha256:209666ce9d4a817e8a4597cd475b71b4878a85fa4b8db41d79fdb4fdee01dde2",
                "sha256:298156f4d3d46815eaf0fcf0a03f9625fc7631692bd1ad851517ab93c3168fc6",
                "sha256:30fc68307c0155d2a75ad19844224be0f2c6f06572d958db4e2053f816b859ad",
                "sha256:423216d8afc5923b15df86037c6053bf030d15cc9e3224206ef868c2d63dd6dc",
                "sha256:426a00b68b0d21f2deb2ace3c6d677e611ad5a612d2c76494e24a562a930c254",
                "sha256:466e682264b14982012887e90346d33435c984b7fead7b85e634903795c8fdb0",
                "sha256:51a7b9db0a2941434cd930dacaafe0fc9da8f3d6157f9d12f761bbde93f46218",
                "sha256:52a664323273c08f3b473548bf87c8145b7513afd63e4ebba8496ecd3853df13",
                "sha256:550564024dc5ceee9421a86fc0fb378aa9d222d4d0f858f6669eff7410c89bef",
                "sha256:5de64950137f3a50b76ce93556db392e8f1f954c2d8207f78a92d1f79aa9f737",
                "sha256:640c1ccfd56724f2955c237b6ccce2e5b8607c3bc1cc51d3933b8c48d1da3723",
                "sha256:7fdc7689daf3b845934d67cb221ba8d250fdca20ac0334fea32f7091b93f00d3",
                "sha256:805459ad8baaf815883d0d6f86e45b3b0b67d823a8f3fa39b1ed9c45eaf5edf1",
                "sha256:92a0ab128b07799dd5b9077a9af075a63467d03ebac6f8a93e6440abfea4120d",
                "sha256:9f2dc79c093f6c5113718d3d90c283f11463d77daa4e83aeeac088ec6a0bda52",
                "sha256:a5109345f5ce7ddb3840f5970de71c34a0ff7fceb133c9441283bb8250f532a3",
                "sha256:a55e4d81c4260386f71d22294795c87609164e22b28ba0d435850fbdf82fc0c5",
                "sha256:a9da45b748caad72ea4a4ed57e9cd382089f33c5ec330a804eb420a496fa760f",
                "sha256:b160b9a99ecc6559d9e6d461b95c8eec21461b332f80267ad2c10394b9503496",
                "sha256:b342064e647d099ca765f19672696ad50c953cac95b566af1492fd142283580f",
                "sha256:b5e8590b9245803c849e09bae070a8e1ff444f45e3f0bed558dd722119eea724",
                "sha256:bf75d5825ef47aa51d669b03ce635ecb84d69311e05eccea083f31c7570c9931",
                "sha256:c01b59b33c7c3ba90744f2c695be571a3bd40ab2ba7f3d169ffa6db3cfba614f",
                "sha256:d96a6a7d74af56feb11e9a443150216578ea07b7450f7c05df40eec90af7f4a7",
                "sha256:dd0e3651d210068d13e18503d75aaa45656eef51ef0b261f891788589db2cc38",
                "sha256:e167b9805de54367dcb2043519382be541117503ce99e3291cc9b41ca0a83557",
                "sha256:e42029e184008a5fd3d819323345e25e2337b0ac7f5c135b7623308530209d57",
                "sha256:f545c082eeb09ae678dd451a1b1dbf17babd8a0d7adea02897a76e639afca310",
                "sha256:fde50062d67d805bc96f1a9ecc0d37bfc2a8f02b937d2c50824d186aa91f2419"
            ],
            "version": "==1.21.2"
        },
        "pandas": {
            "hashes": [
                "sha256:003ba92db58b71a5f8add604a17a059f3068ef4e8c0c365b088468d0d64935fd",
                "sha256:10e10a2527db79af6e830c3d5842a4d60383b162885270f8cffc15abca4ba4a9",
                "sha256:22808afb8f96e2269dcc5b846decacb2f526dd0b47baebc63d913bf847317c8f",
                "sha256:2d1dc09c0013d8faa7474574d61b575f9af6257ab95c93dcf33a14fd8d2c1bab",
                "sha256:35c77609acd2e4d517da41bae0c11c70d31c87aae8dd1aabd2670906c6d2c143",
                "sha256:372d72a3d8a5f2dbaf566a5fa5fa7f230842ac80f29a931fb4b071502cf86b9a",
                "sha256:42493f8ae67918bf129869abea8204df899902287a7f5eaf596c8e54e0ac7ff4",
                "sha256:4acc28364863127bca1029fb72228e6f473bb50c32e77155e80b410e2068eeac",
                "sha256:5298a733e5bfbb761181fd4672c36d0c627320eb999c59c65156c6a90c7e1b4f",
                "sha256:5ba0aac1397e1d7b654fccf263a4798a9e84ef749866060d19e577e927d66e1b",
                "sha256:9707bdc1ea9639c886b4d3be6e2a45812c1ac0c2080f94c31b71c9fa35556f9b",
                "sha256:a2aa18d3f0b7d538e21932f637fbfe8518d085238b429e4790a35e1e44a96ffc",
                "sha256:a388960f979665b447f0847626e40f99af8cf191bce9dc571d716433130cb3a7",
                "sha256:a51528192755f7429c5bcc9e80832c517340317c861318fea9cea081b57c9afd",
                "sha256:b528e126c13816a4374e56b7b18bfe91f7a7f6576d1aadba5dee6a87a7f479ae",
                "sha256:c1aa4de4919358c5ef119f6377bc5964b3a7023c23e845d9db7d9016fa0c5b1c",
                "sha256:c2646458e1dce44df9f71a01dc65f7e8fa4307f29e5c0f2f92c97f47a5bf22f5",
                "sha256:c2f44425594ae85e119459bb5abb0748d76ef01d9c08583a667e3339e134218e",
                "sha256:d47750cf07dee6b55d8423471be70d627314277976ff2edd1381f02d52dbadf9",
                "sha256:d99d2350adb7b6c3f7f8f0e5dfb7d34ff8dd4bc0a53e62c445b7e43e163fce63",
                "sha256:dd324f8ee05925ee85de0ea3f0d66e1362e8c80799eb4eb04927d32335a3e44a",
                "sha256:eaca36a80acaacb8183930e2e5ad7f71539a66805d6204ea88736570b2876a7b",
                "sha256:f567e972dce3bbc3a8076e0b675273b4a9e8576ac629149cf8286ee13c259ae5",
                "sha256:fe48e4925455c964db914b958f6e7032d285848b7538a5e1b19aeb26ffaea3ec"
            ],
            "version": "==1.3.4"
        },
        "pfzy": {
            "hashes": [
                "sha256:33682ed1929c5ff85c0c57e3b3cfa5c355063138be3560a1797378cf08fb05a2",
                "sha256:3efd83e49d854830369173b44e64a2cd9adcb9d5382698a792474c7d18e2fe32"
            ],
            "markers": "python_version >= '3.7' and python_version < '4.0'",
            "version": "==0.3.3"
        },
        "pillow": {
            "hashes": [
                "sha256:066f3999cb3b070a95c3652712cffa1a748cd02d60ad7b4e485c3748a04d9d76",
                "sha256:0a0956fdc5defc34462bb1c765ee88d933239f9a94bc37d132004775241a7585",
                "sha256:0b052a619a8bfcf26bd8b3f48f45283f9e977890263e4571f2393ed8898d331b",
                "sha256:1394a6ad5abc838c5cd8a92c5a07535648cdf6d09e8e2d6df916dfa9ea86ead8",
                "sha256:1bc723b434fbc4ab50bb68e11e93ce5fb69866ad621e3c2c9bdb0cd70e345f55",
                "sha256:244cf3b97802c34c41905d22810846802a3329ddcb93ccc432870243211c79fc",
                "sha256:25a49dc2e2f74e65efaa32b153527fc5ac98508d502fa46e74fa4fd678ed6645",
                "sha256:2e4440b8f00f504ee4b53fe30f4e381aae30b0568193be305256b1462216feff",
                "sha256:3862b7256046fcd950618ed22d1d60b842e3a40a48236a5498746f21189afbbc",
                "sha256:3eb1ce5f65908556c2d8685a8f0a6e989d887ec4057326f6c22b24e8a172c66b",
                "sha256:3f97cfb1e5a392d75dd8b9fd274d205404729923840ca94ca45a0af57e13dbe6",
                "sha256:493cb4e415f44cd601fcec11c99836f707bb714ab03f5ed46ac25713baf0ff20",
                "sha256:4acc0985ddf39d1bc969a9220b51d94ed51695d455c228d8ac29fcdb25810e6e",
                "sha256:5503c86916d27c2e101b7f71c2ae2cddba01a2cf55b8395b0255fd33fa4d1f1a",
                "sha256:5b7bb9de00197fb4261825c15551adf7605cf14a80badf1761d61e59da347779",
                "sha256:5e9ac5f66616b87d4da618a20ab0a38324dbe88d8a39b55be8964eb520021e02",
                "sha256:620582db2a85b2df5f8a82ddeb52116560d7e5e6b055095f04ad828d1b0baa39",
                "sha256:62cc1afda735a8d109007164714e73771b499768b9bb5afcbbee9d0ff374b43f",
                "sha256:70ad9e5c6cb9b8487280a02c0ad8a51581dcbbe8484ce058477692a27c151c0a",
                "sha256:72b9e656e340447f827885b8d7a15fc8c4e68d410dc2297ef6787eec0f0ea409",
                "sha256:72cbcfd54df6caf85cc35264c77ede902452d6df41166010262374155947460c",
                "sha256:792e5c12376594bfcb986ebf3855aa4b7c225754e9a9521298e460e92fb4a488",
                "sha256:7b7017b61bbcdd7f6363aeceb881e23c46583739cb69a3ab39cb384f6ec82e5b",
                "sha256:81f8d5c81e483a9442d72d182e1fb6dcb9723f289a57e8030811bac9ea3fef8d",
                "sha256:82aafa8d5eb68c8463b6e9baeb4f19043bb31fefc03eb7b216b51e6a9981ae09",
                "sha256:84c471a734240653a0ec91dec0996696eea227eafe72a33bd06c92697728046b",
                "sha256:8c803ac3c28bbc53763e6825746f05cc407b20e4a69d0122e526a582e3b5e153",
                "sha256:93ce9e955cc95959df98505e4608ad98281fff037350d8c2671c9aa86bcf10a9",
                "sha256:9a3e5ddc44c14042f0844b8cf7d2cd455f6cc80fd7f5eefbe657292cf601d9ad",
                "sha256:a4901622493f88b1a29bd30ec1a2f683782e57c3c16a2dbc7f2595ba01f639df",
                "sha256:a5a4532a12314149d8b4e4ad8ff09dde7427731fcfa5917ff16d0291f13609df",
                "sha256:b8831cb7332eda5dc89b21a7bce7ef6ad305548820595033a4b03cf3091235ed",
                "sha256:b8e2f83c56e141920c39464b852de3719dfbfb6e3c99a2d8da0edf4fb33176ed",
                "sha256:c70e94281588ef053ae8998039610dbd71bc509e4acbc77ab59d7d2937b10698",
                "sha256:c8a17b5d948f4ceeceb66384727dde11b240736fddeda54ca740b9b8b1556b29",
                "sha256:d82cdb63100ef5eedb8391732375e6d05993b765f72cb34311fab92103314649",
                "sha256:d89363f02658e253dbd171f7c3716a5d340a24ee82d38aab9183f7fdf0cdca49",
                "sha256:d99ec152570e4196772e7a8e4ba5320d2d27bf22fdf11743dd882936ed64305b",
                "sha256:ddc4d832a0f0b4c52fff973a0d44b6c99839a9d016fe4e6a1cb8f3eea96479c2",
                "sha256:e3dacecfbeec9a33e932f00c6cd7996e62f53ad46fbe677577394aaa90ee419a",
                "sha256:eb9fc393f3c61f9054e1ed26e6fe912c7321af2f41ff49d3f83d05bacf22cc78"
            ],
            "markers": "python_version >= '3.6'",
            "version": "==8.4.0"
        },
        "plotly": {
            "hashes": [
                "sha256:6598393e898a9c5ae78397f76f07002ec41fd92e5f746d3b9806248d53885643",
                "sha256:c3da90d41cab36722048eaa5d0eee7a286a55982835980e5f183e5536b823f07"
            ],
            "version": "==5.3.1"
        },
        "prompt-toolkit": {
            "hashes": [
                "sha256:449f333dd120bd01f5d296a8ce1452114ba3a71fae7288d2f0ae2c918764fa72",
                "sha256:48d85cdca8b6c4f16480c7ce03fd193666b62b0a21667ca56b4bb5ad679d1170"
            ],
            "version": "==3.0.22"
        },
        "pycparser": {
            "hashes": [
                "sha256:8ee45429555515e1f6b185e78100aea234072576aa43ab53aefcae078162fca9",
                "sha256:e644fdec12f7872f86c58ff790da456218b10f863970249516d60a5eaca77206"
            ],
            "markers": "python_version >= '2.7' and python_version not in '3.0, 3.1, 3.2, 3.3'",
            "version": "==2.21"
        },
        "pygit2": {
            "hashes": [
                "sha256:05fb91e8ba783e79111805595155a2177fbb2efedd796673c4b5daba0e50cb24",
                "sha256:2a012222743ecdd8f1e676e9bb9afc2e6b69abb3f350b8012b87d83749b85bb1",
                "sha256:2e6fc9cb4213d501f7dd11c23b02d9e6206e1a5615e23cfbc95aaeb300a0f5d6",
                "sha256:3475d8a0171314e32e8559e689a573e4d6cf5fc6e4c9067c3b4e3e96fbec501b",
                "sha256:352a249778ea944d69bb58a0b43c715ba6e88b472f50583c6fbbfd0ce52540fc",
                "sha256:3ef6da92eb3be2a5342759a194be7d7f8b1997ef6023eed75f7a97d7cf7ec191",
                "sha256:422c588e6f00d1b3c13480afcd2776a835b442b89720e7f55f2212f8c292afae",
                "sha256:4d6b8742fd30931e85bbc792237a9ec23a84548707d0f59312b59a96583565b1",
                "sha256:542aa9b855eb542b5fbe3b4e49fb29852775cc61959bca83eff03d8638e905c9",
                "sha256:602bffa8b4dbc185a6c7f36515563b600e0ee9002583c97ae3150eedaf340edb",
                "sha256:61bfec915ae4f6dc885127978d041996ed9702a7c7ae55f1476f620ca33f561d",
                "sha256:85c570305bf2c694e1224124e608cd72d4c2d6b92b0c677164cc015634dca17a",
                "sha256:9817105a3c116d3eb678b0289d6fae04668904018d5a08f61adc4f64707fb2ed",
                "sha256:ca4c0e445efa0144082a385e83316abea92c749a95368397a64bc988aedc088e",
                "sha256:cc6758852a3969b7feb2f6395c3d6b90bc7c337f574134c1ed718216009aef98",
                "sha256:d3cbc2d212ea1c0c802a0f8141b3a4b6690ceb8c858731cb10cb60a41c6bc188",
                "sha256:ddbba54869e0ed7878a3ef9ffebc756f47f1609294130c04b83a08896bff0b18",
                "sha256:e2ec6c77194e337c133c4a40c11992597a8c55ac91219cd03ec054de9d20b486",
                "sha256:e550bd9e8e20dcfd2593a60ff95225ad615419cfad4b66c50f40de64cb48bcf7"
            ],
            "version": "==1.7.0"
        },
        "pyparsing": {
            "hashes": [
                "sha256:c0a7dfcd26825bd4453574c4e7ad04aa095975ce54d04f738fe3a8350fbd223a",
                "sha256:e0df773d7fa2240322daae7805626dfc5f2d5effb34e1a7be2702c99cfb9f6b1"
            ],
            "markers": "python_version >= '3.6'",
            "version": "==3.0.4"
        },
        "python-dateutil": {
            "hashes": [
                "sha256:0123cacc1627ae19ddf3c27a5de5bd67ee4586fbdd6440d9748f8abb483d3e86",
                "sha256:961d03dc3453ebbc59dbdea9e4e11c5651520a876d0f4db161e8674aae935da9"
            ],
            "markers": "python_version >= '2.7' and python_version not in '3.0, 3.1, 3.2, 3.3'",
            "version": "==2.8.2"
        },
        "python-rapidjson": {
            "hashes": [
                "sha256:018c20d3983cccfdc9cfed64407d4ba861ef3d64fe324a486f7130431afdefa7",
                "sha256:1e6c6fc960dd175572c49d74b2f6c34c387bcf30e907f8cece890c2499ff9697",
                "sha256:2246b79078b65b25b11143cedc25da422f67f1083c3bcfc3b4255af4f24acad5",
                "sha256:28673273a4bf9cb397373c752eb4887dd66ae136c5643447b7a4685f9ddc97ab",
                "sha256:2f14001b02ae63e21627b6b1e56f9fb7e6e93c768a8c4da26f965c2686bf4c56",
                "sha256:306720c78997365036ffda265d4573f05ab0d97f533d7bc1e452ef7dd67943a3",
                "sha256:336f70822027a8ea4a7933bc7919c70d80136fe49853b98c30cb736290491989",
                "sha256:33821e628dbc862b58bc5e2aadc90e7fc8ae791750de4f08dfc6f0e9ee37da06",
                "sha256:4034a0d15299ba403d7bb1ac1fff8ff1e06294f8c2b732524baa0ddb8a6e8cd4",
                "sha256:4d529a6e0387c0a59e39718797b10020fc78563ae6e4173dbf4d90b8a58638ea",
                "sha256:52ed49e4fd31e8f3b756bfaf1d5668ab97edb3520c43a24be5ef3b5f463b0d24",
                "sha256:551cd555ce4fe682bb7dd87ee169eb7c8b49998c259eda29b488f691cd7948b8",
                "sha256:5e07f7a44250fcb2bf288c8f85015c4f9ece839f14a301a22c6dbc99eb8fdcd1",
                "sha256:63aec37ed6f239a42124bc4fef83d0544424ae4c3e7da6afdb6828f1fb0faa60",
                "sha256:6baed2701022bab10fa54ffe6a686b456e1c19b8c54acaed33da38550e8d0243",
                "sha256:7075d062645f04bbd571410aff10b9e3e5ed270893feabf94d3d20677668bfd7",
                "sha256:70bad2365480aabf7e0985cafe5182fd9dfda5604e62d2d69841b5cb2c7bb35f",
                "sha256:762ab3887ca39e8704ee942badfb1519e1f6aebc7ad3687b2f2416d7f98dfbd6",
                "sha256:7ab6a71cd4ba5037bb2292e5d66987119492cd08e8ae8fa6c1dd9e12acc41fb8",
                "sha256:7b5cc89740cfdc7815896e4a1912e252f8b489d9a763343e908ab0d8816e6f6f",
                "sha256:7d0dfdf7bc6bd4de03da9bdca6b6d2df6b3f59293bb276df061ddbac5234da90",
                "sha256:832bd0d1c88ebfaa7c1ea0fae17a6f797df2cc4ebe3a300361dfbca576abdebc",
                "sha256:8430eeb08ea9cb7f383aab2880c5da79a2e9526afd3b276645a81b0a7a3261e0",
                "sha256:8470e4c38eef9a14b8bf9413f1f0ef963f2a3d5f847c1aa7233eb5926fc46b76",
                "sha256:8e5ba36a1b47433f46503e27525c479ff32616a2c10e1582bca40d887dcfc390",
                "sha256:939793c3a5935a685f6aacaa01193cf72f2f3617d6d58d27e62c834d36514ab8",
                "sha256:a2ffb1715dabed64f74a925cfe50cd0d1c5b7f903163e01d5d50172834dcf3e2",
                "sha256:bed8dc1e3928c6030327bcbe8b0a004a5bf4e129c88474a4e5e0acea2ac0cbb0",
                "sha256:d809dcb409721ff5478ef103839e8f5e010ead7c5c036fac08486474d65b6f2c",
                "sha256:dc1eadf4304c2f1e20e87c415b8526d8d4247801b0e34f4d1e0e9cfcabd700f4",
                "sha256:f10f0b04c2bc13e734228830d302c27696e4e52ed912a5c26cbd06e5423be5f1",
                "sha256:f27534b3773378cebaed215156eefd5b15ee05f328caabf9ae180cec27d21cb3",
                "sha256:fa92ce9153734f14f19fb6999421d1af34bbe9f684a674bed3ee55b4943fd224"
            ],
            "version": "==1.4"
        },
        "pytz": {
            "hashes": [
                "sha256:3672058bc3453457b622aab7a1c3bfd5ab0bdae451512f6cf25f64ed37f5b87c",
                "sha256:acad2d8b20a1af07d4e4c9d2e9285c5ed9104354062f275f3fcd88dcef4f1326"
            ],
            "version": "==2021.3"
        },
        "pyyaml": {
            "hashes": [
                "sha256:0283c35a6a9fbf047493e3a0ce8d79ef5030852c51e9d911a27badfde0605293",
                "sha256:055d937d65826939cb044fc8c9b08889e8c743fdc6a32b33e2390f66013e449b",
                "sha256:07751360502caac1c067a8132d150cf3d61339af5691fe9e87803040dbc5db57",
                "sha256:0b4624f379dab24d3725ffde76559cff63d9ec94e1736b556dacdfebe5ab6d4b",
                "sha256:0ce82d761c532fe4ec3f87fc45688bdd3a4c1dc5e0b4a19814b9009a29baefd4",
                "sha256:1e4747bc279b4f613a09eb64bba2ba602d8a6664c6ce6396a4d0cd413a50ce07",
                "sha256:213c60cd50106436cc818accf5baa1aba61c0189ff610f64f4a3e8c6726218ba",
                "sha256:231710d57adfd809ef5d34183b8ed1eeae3f76459c18fb4a0b373ad56bedcdd9",
                "sha256:277a0ef2981ca40581a47093e9e2d13b3f1fbbeffae064c1d21bfceba2030287",
                "sha256:2cd5df3de48857ed0544b34e2d40e9fac445930039f3cfe4bcc592a1f836d513",
                "sha256:40527857252b61eacd1d9af500c3337ba8deb8fc298940291486c465c8b46ec0",
                "sha256:473f9edb243cb1935ab5a084eb238d842fb8f404ed2193a915d1784b5a6b5fc0",
                "sha256:48c346915c114f5fdb3ead70312bd042a953a8ce5c7106d5bfb1a5254e47da92",
                "sha256:50602afada6d6cbfad699b0c7bb50d5ccffa7e46a3d738092afddc1f9758427f",
                "sha256:68fb519c14306fec9720a2a5b45bc9f0c8d1b9c72adf45c37baedfcd949c35a2",
                "sha256:77f396e6ef4c73fdc33a9157446466f1cff553d979bd00ecb64385760c6babdc",
                "sha256:819b3830a1543db06c4d4b865e70ded25be52a2e0631ccd2f6a47a2822f2fd7c",
                "sha256:897b80890765f037df3403d22bab41627ca8811ae55e9a722fd0392850ec4d86",
                "sha256:98c4d36e99714e55cfbaaee6dd5badbc9a1ec339ebfc3b1f52e293aee6bb71a4",
                "sha256:9df7ed3b3d2e0ecfe09e14741b857df43adb5a3ddadc919a2d94fbdf78fea53c",
                "sha256:9fa600030013c4de8165339db93d182b9431076eb98eb40ee068700c9c813e34",
                "sha256:a80a78046a72361de73f8f395f1f1e49f956c6be882eed58505a15f3e430962b",
                "sha256:b3d267842bf12586ba6c734f89d1f5b871df0273157918b0ccefa29deb05c21c",
                "sha256:b5b9eccad747aabaaffbc6064800670f0c297e52c12754eb1d976c57e4f74dcb",
                "sha256:c5687b8d43cf58545ade1fe3e055f70eac7a5a1a0bf42824308d868289a95737",
                "sha256:cba8c411ef271aa037d7357a2bc8f9ee8b58b9965831d9e51baf703280dc73d3",
                "sha256:d15a181d1ecd0d4270dc32edb46f7cb7733c7c508857278d3d378d14d606db2d",
                "sha256:d4db7c7aef085872ef65a8fd7d6d09a14ae91f691dec3e87ee5ee0539d516f53",
                "sha256:d4eccecf9adf6fbcc6861a38015c2a64f38b9d94838ac1810a9023a0609e1b78",
                "sha256:d67d839ede4ed1b28a4e8909735fc992a923cdb84e618544973d7dfc71540803",
                "sha256:daf496c58a8c52083df09b80c860005194014c3698698d1a57cbcfa182142a3a",
                "sha256:e61ceaab6f49fb8bdfaa0f92c4b57bcfbea54c09277b1b4f7ac376bfb7a7c174",
                "sha256:f84fbc98b019fef2ee9a1cb3ce93e3187a6df0b2538a651bfb890254ba9f90b5"
            ],
            "version": "==6.0"
        },
        "quantstats": {
            "hashes": [
                "sha256:2766fcbc3f9225d225bf6d69a9260519f16c2739f9832acd831e9e25864917af"
            ],
            "version": "==0.0.43"
        },
        "requests": {
            "hashes": [
                "sha256:6c1246513ecd5ecd4528a0906f910e8f0f9c6b8ec72030dc9fd154dc1a6efd24",
                "sha256:b8aa58f8cf793ffd8782d3d8cb19e66ef36f7aba4353eec859e74678b01b07a7"
            ],
            "markers": "python_version >= '2.7' and python_version not in '3.0, 3.1, 3.2, 3.3, 3.4, 3.5'",
            "version": "==2.26.0"
        },
        "scipy": {
            "hashes": [
                "sha256:1437073f1d4664990879aa8f9547524764372e0fef84a077be4b19e82bba7a8d",
                "sha256:17fd991a275e4283453f89d404209aa92059ac68d76d804b4bc1716a3742e1b5",
                "sha256:1ea6233f5a365cb7945b4304bd06323ece3ece85d6a3fa8598d2f53e513467c9",
                "sha256:2d25272c03ee3c0fe5e0dff1bb7889280bb6c9e1766fa9c7bde81ad8a5f78694",
                "sha256:30bdda199667e74b50208a793eb1ba47a04e5e3fa16f5ff06c6f7969ae78e4da",
                "sha256:359b60a0cccd17723b9d5e329a5212a710e771a3ddde800e472fb93732756c46",
                "sha256:39f838ea5ce8da868785193d88d05cf5a6d5c390804ec99de29a28e1dcdd53e6",
                "sha256:4d175ba93e00d8eef8f7cd70d4d88a9106a86800c82ea03cf2268c36d6545483",
                "sha256:5273d832fb9cd5724ee0d335c16a903b923441107dd973d27fc4293075a9f4e3",
                "sha256:54951f51d731c832b1b8885e0a92e89f33d087de7e40d02078bf0d49c7cbdbb5",
                "sha256:74f518ce542533054695f743e4271cb8986b63f95bb51d70fcee4f3929cbff7d",
                "sha256:7b1d0f5f524518f1a86f288443528e4ff4a739c0966db663af4129b7ac7849f8",
                "sha256:82c5befebf54d799d77e5f0205c03030f57f69ba2541baa44d2e6ad138c28cd3",
                "sha256:8482c8e45857ab0a5446eb7460d2307a27cbbe659d6d2257820c6d6eb950fd0f",
                "sha256:87cf3964db0f1cce17aeed5bfc1b89a6b4b07dbfc48e50d21fa3549e00456803",
                "sha256:8b5726a0fedeaa6beb1095e4466998bdd1d1e960b28db9b5a16c89cbd7b2ebf1",
                "sha256:97eb573e361a73a553b915dc195c6f72a08249964b1a33f157f9659f3b6210d1",
                "sha256:a80eb01c43fd98257ec7a49ff5cec0edba32031b5f86503f55399a48cb2c5379",
                "sha256:cac71d5476a6f56b50459da21f6221707e0051ebd428b2137db32ef4a43bb15e",
                "sha256:d86abd1ddf421dea5e9cebfeb4de0d205b3dc04e78249afedba9c6c3b2227ff2",
                "sha256:e08b81fcd9bf98740b58dc6fdd7879e33a64dcb682201c1135f7d4a75216bb05",
                "sha256:e3efe7ef75dfe627b354ab0af0dbc918eadee97cc80ff1aabea6d3e01114ebdd",
                "sha256:fa2dbabaaecdb502641b0b3c00dec05fb475ae48655c66da16c9ed24eda1e711"
            ],
            "markers": "python_version < '3.11' and python_version >= '3.7'",
            "version": "==1.7.2"
        },
        "seaborn": {
            "hashes": [
                "sha256:85a6baa9b55f81a0623abddc4a26b334653ff4c6b18c418361de19dbba0ef283",
                "sha256:cf45e9286d40826864be0e3c066f98536982baf701a7caa386511792d61ff4f6"
            ],
            "markers": "python_version >= '3.6'",
            "version": "==0.11.2"
        },
        "six": {
            "hashes": [
                "sha256:1e61c37477a1626458e36f7b1d82aa5c9b094fa4802892072e49de9c60c4c926",
                "sha256:8abb2f1d86890a2dfb989f9a77cfcfd3e47c2a354b01111771326f8aa26e0254"
            ],
            "version": "==1.16.0"
        },
        "smmap": {
            "hashes": [
                "sha256:7e65386bd122d45405ddf795637b7f7d2b532e7e401d46bbe3fb49b9986d5182",
                "sha256:a9a7479e4c572e2e775c404dcd3080c8dc49f39918c2cf74913d30c4c478e3c2"
            ],
            "version": "==4.0.0"
        },
        "tabulate": {
            "hashes": [
                "sha256:d7c013fe7abbc5e491394e10fa845f8f32fe54f8dc60c6622c6cf482d25d47e4",
                "sha256:eb1d13f25760052e8931f2ef80aaf6045a6cceb47514db8beab24cded16f13a7"
            ],
            "version": "==0.8.9"
        },
        "tenacity": {
            "hashes": [
                "sha256:43242a20e3e73291a28bcbcacfd6e000b02d3857a9a9fff56b297a27afdc932f",
                "sha256:f78f4ea81b0fabc06728c11dc2a8c01277bfc5181b321a4770471902e3eb844a"
            ],
            "version": "==8.0.1"
        },
        "termcolor": {
            "hashes": [
                "sha256:1d6d69ce66211143803fbc56652b41d73b4a400a2891d7bf7a1cdf4c02de613b"
            ],
            "version": "==1.1.0"
        },
        "urllib3": {
            "hashes": [
                "sha256:4987c65554f7a2dbf30c18fd48778ef124af6fab771a377103da0585e2336ece",
                "sha256:c4fdf4019605b6e5423637e01bc9fe4daef873709a7973e195ceba0a62bbc844"
            ],
            "markers": "python_version >= '2.7' and python_version not in '3.0, 3.1, 3.2, 3.3, 3.4' and python_version < '4.0'",
            "version": "==1.26.7"
        },
        "wcwidth": {
            "hashes": [
                "sha256:beb4802a9cebb9144e99086eff703a642a13d6a0052920003a230f3294bbe784",
                "sha256:c4d647b99872929fdb7bdcaa4fbe7f01413ed3d98077df798530e5b04f116c83"
            ],
            "version": "==0.2.5"
        },
        "yaspin": {
            "hashes": [
                "sha256:c8d34eca9fda3f4dfbe59f57f3cf0f3641af3eefbf1544fbeb9b3bacf82c580a",
                "sha256:d574cbfaf0a349df466c91f7f81b22460ae5ebb15ecb8bf9411d6049923aee8d"
            ],
            "version": "==2.1.0"
        },
        "yfinance": {
            "hashes": [
                "sha256:bde7ff6c04b7179881c15753460c600c4bd877dc9f33cdc98da68e7e1ebbc5a2"
            ],
            "version": "==0.1.64"
        }
    },
    "develop": {
        "astroid": {
            "hashes": [
                "sha256:0755c998e7117078dcb7d0bda621391dd2a85da48052d948c7411ab187325346",
                "sha256:1e83a69fd51b013ebf5912d26b9338d6643a55fec2f20c787792680610eed4a2"
            ],
            "markers": "python_version ~= '3.6'",
            "version": "==2.8.4"
        },
        "attrs": {
            "hashes": [
                "sha256:149e90d6d8ac20db7a955ad60cf0e6881a3f20d37096140088356da6c716b0b1",
                "sha256:ef6aaac3ca6cd92904cdd0d83f629a15f18053ec84e6432106f7a4d04ae4f5fb"
            ],
            "markers": "python_version >= '2.7' and python_version not in '3.0, 3.1, 3.2, 3.3, 3.4'",
            "version": "==21.2.0"
        },
        "backports.entry-points-selectable": {
            "hashes": [
                "sha256:988468260ec1c196dab6ae1149260e2f5472c9110334e5d51adcb77867361f6a",
                "sha256:a6d9a871cde5e15b4c4a53e3d43ba890cc6861ec1332c9c2428c92f977192acc"
            ],
            "markers": "python_version >= '2.7'",
            "version": "==1.1.0"
        },
        "cfgv": {
            "hashes": [
                "sha256:c6a0883f3917a037485059700b9e75da2464e6c27051014ad85ba6aaa5884426",
                "sha256:f5a830efb9ce7a445376bb66ec94c638a9787422f96264c98edc6bdeed8ab736"
            ],
            "markers": "python_full_version >= '3.6.1'",
            "version": "==3.3.1"
        },
        "coverage": {
            "extras": [
                "toml"
            ],
            "hashes": [
                "sha256:0147f7833c41927d84f5af9219d9b32f875c0689e5e74ac8ca3cb61e73a698f9",
                "sha256:04a92a6cf9afd99f9979c61348ec79725a9f9342fb45e63c889e33c04610d97b",
                "sha256:10ab138b153e4cc408b43792cb7f518f9ee02f4ff55cd1ab67ad6fd7e9905c7e",
                "sha256:2e5b9c17a56b8bf0c0a9477fcd30d357deb486e4e1b389ed154f608f18556c8a",
                "sha256:326d944aad0189603733d646e8d4a7d952f7145684da973c463ec2eefe1387c2",
                "sha256:359a32515e94e398a5c0fa057e5887a42e647a9502d8e41165cf5cb8d3d1ca67",
                "sha256:35cd2230e1ed76df7d0081a997f0fe705be1f7d8696264eb508076e0d0b5a685",
                "sha256:3b270c6b48d3ff5a35deb3648028ba2643ad8434b07836782b1139cf9c66313f",
                "sha256:42a1fb5dee3355df90b635906bb99126faa7936d87dfc97eacc5293397618cb7",
                "sha256:479228e1b798d3c246ac89b09897ee706c51b3e5f8f8d778067f38db73ccc717",
                "sha256:4cd919057636f63ab299ccb86ea0e78b87812400c76abab245ca385f17d19fb5",
                "sha256:4d8b453764b9b26b0dd2afb83086a7c3f9379134e340288d2a52f8a91592394b",
                "sha256:51a441011a30d693e71dea198b2a6f53ba029afc39f8e2aeb5b77245c1b282ef",
                "sha256:557594a50bfe3fb0b1b57460f6789affe8850ad19c1acf2d14a3e12b2757d489",
                "sha256:572f917267f363101eec375c109c9c1118037c7cc98041440b5eabda3185ac7b",
                "sha256:62512c0ec5d307f56d86504c58eace11c1bc2afcdf44e3ff20de8ca427ca1d0e",
                "sha256:65ad3ff837c89a229d626b8004f0ee32110f9bfdb6a88b76a80df36ccc60d926",
                "sha256:666c6b32b69e56221ad1551d377f718ed00e6167c7a1b9257f780b105a101271",
                "sha256:6e994003e719458420e14ffb43c08f4c14990e20d9e077cb5cad7a3e419bbb54",
                "sha256:72bf437d54186d104388cbae73c9f2b0f8a3e11b6e8d7deb593bd14625c96026",
                "sha256:738e823a746841248b56f0f3bd6abf3b73af191d1fd65e4c723b9c456216f0ad",
                "sha256:78287731e3601ea5ce9d6468c82d88a12ef8fe625d6b7bdec9b45d96c1ad6533",
                "sha256:7833c872718dc913f18e51ee97ea0dece61d9930893a58b20b3daf09bb1af6b6",
                "sha256:7e083d32965d2eb6638a77e65b622be32a094fdc0250f28ce6039b0732fbcaa8",
                "sha256:8186b5a4730c896cbe1e4b645bdc524e62d874351ae50e1db7c3e9f5dc81dc26",
                "sha256:8605add58e6a960729aa40c0fd9a20a55909dd9b586d3e8104cc7f45869e4c6b",
                "sha256:977ce557d79577a3dd510844904d5d968bfef9489f512be65e2882e1c6eed7d8",
                "sha256:994ce5a7b3d20981b81d83618aa4882f955bfa573efdbef033d5632b58597ba9",
                "sha256:9ad5895938a894c368d49d8470fe9f519909e5ebc6b8f8ea5190bd0df6aa4271",
                "sha256:9eb0a1923354e0fdd1c8a6f53f5db2e6180d670e2b587914bf2e79fa8acfd003",
                "sha256:a00284dbfb53b42e35c7dd99fc0e26ef89b4a34efff68078ed29d03ccb28402a",
                "sha256:a11a2c019324fc111485e79d55907e7289e53d0031275a6c8daed30690bc50c0",
                "sha256:ab6a0fe4c96f8058d41948ddf134420d3ef8c42d5508b5a341a440cce7a37a1d",
                "sha256:b1d0a1bce919de0dd8da5cff4e616b2d9e6ebf3bd1410ff645318c3dd615010a",
                "sha256:b8e4f15b672c9156c1154249a9c5746e86ac9ae9edc3799ee3afebc323d9d9e0",
                "sha256:bbca34dca5a2d60f81326d908d77313816fad23d11b6069031a3d6b8c97a54f9",
                "sha256:bf656cd74ff7b4ed7006cdb2a6728150aaad69c7242b42a2a532f77b63ea233f",
                "sha256:c95257aa2ccf75d3d91d772060538d5fea7f625e48157f8ca44594f94d41cb33",
                "sha256:dc5023be1c2a8b0a0ab5e31389e62c28b2453eb31dd069f4b8d1a0f9814d951a",
                "sha256:e14bceb1f3ae8a14374be2b2d7bc12a59226872285f91d66d301e5f41705d4d6",
                "sha256:e3c4f5211394cd0bf6874ac5d29684a495f9c374919833dcfff0bd6d37f96201",
                "sha256:e76f017b6d4140a038c5ff12be1581183d7874e41f1c0af58ecf07748d36a336",
                "sha256:e7d5606b9240ed4def9cbdf35be4308047d11e858b9c88a6c26974758d6225ce",
                "sha256:f0f80e323a17af63eac6a9db0c9188c10f1fd815c3ab299727150cc0eb92c7a4",
                "sha256:fb2fa2f6506c03c48ca42e3fe5a692d7470d290c047ee6de7c0f3e5fa7639ac9",
                "sha256:ffa8fee2b1b9e60b531c4c27cf528d6b5d5da46b1730db1f4d6eee56ff282e07"
            ],
            "markers": "python_version >= '3.6'",
            "version": "==6.1.1"
        },
        "distlib": {
            "hashes": [
                "sha256:c8b54e8454e5bf6237cc84c20e8264c3e991e824ef27e8f1e81049867d861e31",
                "sha256:d982d0751ff6eaaab5e2ec8e691d949ee80eddf01a62eaa96ddb11531fe16b05"
            ],
            "version": "==0.3.3"
        },
        "filelock": {
            "hashes": [
                "sha256:7afc856f74fa7006a289fd10fa840e1eebd8bbff6bffb69c26c54a0512ea8cf8",
                "sha256:bb2a1c717df74c48a2d00ed625e5a66f8572a3a30baacb7657add1d7bac4097b"
            ],
            "markers": "python_version >= '3.6'",
            "version": "==3.3.2"
        },
        "flake8": {
            "hashes": [
                "sha256:479b1304f72536a55948cb40a32dce8bb0ffe3501e26eaf292c7e60eb5e0428d",
                "sha256:806e034dda44114815e23c16ef92f95c91e4c71100ff52813adf7132a6ad870d"
            ],
            "version": "==4.0.1"
        },
        "identify": {
            "hashes": [
                "sha256:4de55a93e0ba72bf917c840b3794eb1055a67272a1732351c557c88ec42011b1",
                "sha256:595283a1c3a078ac5774ad4dc4d1bdd0c1602f60bcf11ae673b64cb2b1945762"
            ],
            "markers": "python_full_version >= '3.6.1'",
            "version": "==2.3.4"
        },
        "iniconfig": {
            "hashes": [
                "sha256:011e24c64b7f47f6ebd835bb12a743f2fbe9a26d4cecaa7f53bc4f35ee9da8b3",
                "sha256:bc3af051d7d14b2ee5ef9969666def0cd1a000e121eaea580d4a313df4b37f32"
            ],
            "version": "==1.1.1"
        },
        "isort": {
            "hashes": [
                "sha256:9c2ea1e62d871267b78307fe511c0838ba0da28698c5732d54e2790bf3ba9899",
                "sha256:e17d6e2b81095c9db0a03a8025a957f334d6ea30b26f9ec70805411e5c7c81f2"
            ],
            "version": "==5.9.3"
        },
        "lazy-object-proxy": {
            "hashes": [
                "sha256:17e0967ba374fc24141738c69736da90e94419338fd4c7c7bef01ee26b339653",
                "sha256:1fee665d2638491f4d6e55bd483e15ef21f6c8c2095f235fef72601021e64f61",
                "sha256:22ddd618cefe54305df49e4c069fa65715be4ad0e78e8d252a33debf00f6ede2",
                "sha256:24a5045889cc2729033b3e604d496c2b6f588c754f7a62027ad4437a7ecc4837",
                "sha256:410283732af311b51b837894fa2f24f2c0039aa7f220135192b38fcc42bd43d3",
                "sha256:4732c765372bd78a2d6b2150a6e99d00a78ec963375f236979c0626b97ed8e43",
                "sha256:489000d368377571c6f982fba6497f2aa13c6d1facc40660963da62f5c379726",
                "sha256:4f60460e9f1eb632584c9685bccea152f4ac2130e299784dbaf9fae9f49891b3",
                "sha256:5743a5ab42ae40caa8421b320ebf3a998f89c85cdc8376d6b2e00bd12bd1b587",
                "sha256:85fb7608121fd5621cc4377a8961d0b32ccf84a7285b4f1d21988b2eae2868e8",
                "sha256:9698110e36e2df951c7c36b6729e96429c9c32b3331989ef19976592c5f3c77a",
                "sha256:9d397bf41caad3f489e10774667310d73cb9c4258e9aed94b9ec734b34b495fd",
                "sha256:b579f8acbf2bdd9ea200b1d5dea36abd93cabf56cf626ab9c744a432e15c815f",
                "sha256:b865b01a2e7f96db0c5d12cfea590f98d8c5ba64ad222300d93ce6ff9138bcad",
                "sha256:bf34e368e8dd976423396555078def5cfc3039ebc6fc06d1ae2c5a65eebbcde4",
                "sha256:c6938967f8528b3668622a9ed3b31d145fab161a32f5891ea7b84f6b790be05b",
                "sha256:d1c2676e3d840852a2de7c7d5d76407c772927addff8d742b9808fe0afccebdf",
                "sha256:d7124f52f3bd259f510651450e18e0fd081ed82f3c08541dffc7b94b883aa981",
                "sha256:d900d949b707778696fdf01036f58c9876a0d8bfe116e8d220cfd4b15f14e741",
                "sha256:ebfd274dcd5133e0afae738e6d9da4323c3eb021b3e13052d8cbd0e457b1256e",
                "sha256:ed361bb83436f117f9917d282a456f9e5009ea12fd6de8742d1a4752c3017e93",
                "sha256:f5144c75445ae3ca2057faac03fda5a902eff196702b0a24daf1d6ce0650514b"
            ],
            "markers": "python_version >= '2.7' and python_version not in '3.0, 3.1, 3.2, 3.3, 3.4, 3.5'",
            "version": "==1.6.0"
        },
        "mccabe": {
            "hashes": [
                "sha256:ab8a6258860da4b6677da4bd2fe5dc2c659cff31b3ee4f7f5d64e79735b80d42",
                "sha256:dd8d182285a0fe56bace7f45b5e7d1a6ebcbf524e8f3bd87eb0f125271b8831f"
            ],
            "version": "==0.6.1"
        },
        "nodeenv": {
            "hashes": [
                "sha256:3ef13ff90291ba2a4a7a4ff9a979b63ffdd00a464dbe04acf0ea6471517a4c2b",
                "sha256:621e6b7076565ddcacd2db0294c0381e01fd28945ab36bcf00f41c5daf63bef7"
            ],
            "version": "==1.6.0"
        },
        "packaging": {
            "hashes": [
                "sha256:096d689d78ca690e4cd8a89568ba06d07ca097e3306a4381635073ca91479966",
                "sha256:14317396d1e8cdb122989b916fa2c7e9ca8e2be9e8060a6eff75b6b7b4d8a7e0"
            ],
            "markers": "python_version >= '3.6'",
            "version": "==21.2"
        },
        "platformdirs": {
            "hashes": [
                "sha256:367a5e80b3d04d2428ffa76d33f124cf11e8fff2acdaa9b43d545f5c7d661ef2",
                "sha256:8868bbe3c3c80d42f20156f22e7131d2fb321f5bc86a2a345375c6481a67021d"
            ],
            "markers": "python_version >= '3.6'",
            "version": "==2.4.0"
        },
        "pluggy": {
            "hashes": [
                "sha256:4224373bacce55f955a878bf9cfa763c1e360858e330072059e10bad68531159",
                "sha256:74134bbf457f031a36d68416e1509f34bd5ccc019f0bcc952c7b909d06b37bd3"
            ],
            "markers": "python_version >= '3.6'",
            "version": "==1.0.0"
        },
        "pre-commit": {
            "hashes": [
                "sha256:3c25add78dbdfb6a28a651780d5c311ac40dd17f160eb3954a0c59da40a505a7",
                "sha256:a4ed01000afcb484d9eb8d504272e642c4c4099bbad3a6b27e519bd6a3e928a6"
            ],
            "version": "==2.15.0"
        },
        "py": {
            "hashes": [
                "sha256:51c75c4126074b472f746a24399ad32f6053d1b34b68d2fa41e558e6f4a98719",
                "sha256:607c53218732647dff4acdfcd50cb62615cedf612e72d1724fb1a0cc6405b378"
            ],
            "markers": "python_version >= '2.7' and python_version not in '3.0, 3.1, 3.2, 3.3, 3.4'",
            "version": "==1.11.0"
        },
        "pycodestyle": {
            "hashes": [
                "sha256:720f8b39dde8b293825e7ff02c475f3077124006db4f440dcbc9a20b76548a20",
                "sha256:eddd5847ef438ea1c7870ca7eb78a9d47ce0cdb4851a5523949f2601d0cbbe7f"
            ],
            "markers": "python_version >= '2.7' and python_version not in '3.0, 3.1, 3.2, 3.3, 3.4'",
            "version": "==2.8.0"
        },
        "pyflakes": {
            "hashes": [
                "sha256:05a85c2872edf37a4ed30b0cce2f6093e1d0581f8c19d7393122da7e25b2b24c",
                "sha256:3bb3a3f256f4b7968c9c788781e4ff07dce46bdf12339dcda61053375426ee2e"
            ],
            "markers": "python_version >= '2.7' and python_version not in '3.0, 3.1, 3.2, 3.3'",
            "version": "==2.4.0"
        },
        "pylint": {
            "hashes": [
                "sha256:0f358e221c45cbd4dad2a1e4b883e75d28acdcccd29d40c76eb72b307269b126",
                "sha256:2c9843fff1a88ca0ad98a256806c82c5a8f86086e7ccbdb93297d86c3f90c436"
            ],
            "version": "==2.11.1"
        },
        "pyparsing": {
            "hashes": [
                "sha256:c0a7dfcd26825bd4453574c4e7ad04aa095975ce54d04f738fe3a8350fbd223a",
                "sha256:e0df773d7fa2240322daae7805626dfc5f2d5effb34e1a7be2702c99cfb9f6b1"
            ],
            "markers": "python_version >= '3.6'",
            "version": "==3.0.4"
        },
        "pytest": {
            "hashes": [
                "sha256:131b36680866a76e6781d13f101efb86cf674ebb9762eb70d3082b6f29889e89",
                "sha256:7310f8d27bc79ced999e760ca304d69f6ba6c6649c0b60fb0e04a4a77cacc134"
            ],
            "version": "==6.2.5"
        },
        "pytest-cov": {
            "hashes": [
                "sha256:578d5d15ac4a25e5f961c938b85a05b09fdaae9deef3bb6de9a6e766622ca7a6",
                "sha256:e7f0f5b1617d2210a2cabc266dfe2f4c75a8d32fb89eafb7ad9d06f6d076d470"
            ],
            "version": "==3.0.0"
        },
        "pytest-mock": {
            "hashes": [
                "sha256:30c2f2cc9759e76eee674b81ea28c9f0b94f8f0445a1b87762cadf774f0df7e3",
                "sha256:40217a058c52a63f1042f0784f62009e976ba824c418cced42e88d5f40ab0e62"
            ],
            "version": "==3.6.1"
        },
        "pyyaml": {
            "hashes": [
                "sha256:0283c35a6a9fbf047493e3a0ce8d79ef5030852c51e9d911a27badfde0605293",
                "sha256:055d937d65826939cb044fc8c9b08889e8c743fdc6a32b33e2390f66013e449b",
                "sha256:07751360502caac1c067a8132d150cf3d61339af5691fe9e87803040dbc5db57",
                "sha256:0b4624f379dab24d3725ffde76559cff63d9ec94e1736b556dacdfebe5ab6d4b",
                "sha256:0ce82d761c532fe4ec3f87fc45688bdd3a4c1dc5e0b4a19814b9009a29baefd4",
                "sha256:1e4747bc279b4f613a09eb64bba2ba602d8a6664c6ce6396a4d0cd413a50ce07",
                "sha256:213c60cd50106436cc818accf5baa1aba61c0189ff610f64f4a3e8c6726218ba",
                "sha256:231710d57adfd809ef5d34183b8ed1eeae3f76459c18fb4a0b373ad56bedcdd9",
                "sha256:277a0ef2981ca40581a47093e9e2d13b3f1fbbeffae064c1d21bfceba2030287",
                "sha256:2cd5df3de48857ed0544b34e2d40e9fac445930039f3cfe4bcc592a1f836d513",
                "sha256:40527857252b61eacd1d9af500c3337ba8deb8fc298940291486c465c8b46ec0",
                "sha256:473f9edb243cb1935ab5a084eb238d842fb8f404ed2193a915d1784b5a6b5fc0",
                "sha256:48c346915c114f5fdb3ead70312bd042a953a8ce5c7106d5bfb1a5254e47da92",
                "sha256:50602afada6d6cbfad699b0c7bb50d5ccffa7e46a3d738092afddc1f9758427f",
                "sha256:68fb519c14306fec9720a2a5b45bc9f0c8d1b9c72adf45c37baedfcd949c35a2",
                "sha256:77f396e6ef4c73fdc33a9157446466f1cff553d979bd00ecb64385760c6babdc",
                "sha256:819b3830a1543db06c4d4b865e70ded25be52a2e0631ccd2f6a47a2822f2fd7c",
                "sha256:897b80890765f037df3403d22bab41627ca8811ae55e9a722fd0392850ec4d86",
                "sha256:98c4d36e99714e55cfbaaee6dd5badbc9a1ec339ebfc3b1f52e293aee6bb71a4",
                "sha256:9df7ed3b3d2e0ecfe09e14741b857df43adb5a3ddadc919a2d94fbdf78fea53c",
                "sha256:9fa600030013c4de8165339db93d182b9431076eb98eb40ee068700c9c813e34",
                "sha256:a80a78046a72361de73f8f395f1f1e49f956c6be882eed58505a15f3e430962b",
                "sha256:b3d267842bf12586ba6c734f89d1f5b871df0273157918b0ccefa29deb05c21c",
                "sha256:b5b9eccad747aabaaffbc6064800670f0c297e52c12754eb1d976c57e4f74dcb",
                "sha256:c5687b8d43cf58545ade1fe3e055f70eac7a5a1a0bf42824308d868289a95737",
                "sha256:cba8c411ef271aa037d7357a2bc8f9ee8b58b9965831d9e51baf703280dc73d3",
                "sha256:d15a181d1ecd0d4270dc32edb46f7cb7733c7c508857278d3d378d14d606db2d",
                "sha256:d4db7c7aef085872ef65a8fd7d6d09a14ae91f691dec3e87ee5ee0539d516f53",
                "sha256:d4eccecf9adf6fbcc6861a38015c2a64f38b9d94838ac1810a9023a0609e1b78",
                "sha256:d67d839ede4ed1b28a4e8909735fc992a923cdb84e618544973d7dfc71540803",
                "sha256:daf496c58a8c52083df09b80c860005194014c3698698d1a57cbcfa182142a3a",
                "sha256:e61ceaab6f49fb8bdfaa0f92c4b57bcfbea54c09277b1b4f7ac376bfb7a7c174",
                "sha256:f84fbc98b019fef2ee9a1cb3ce93e3187a6df0b2538a651bfb890254ba9f90b5"
            ],
            "version": "==6.0"
        },
        "six": {
            "hashes": [
                "sha256:1e61c37477a1626458e36f7b1d82aa5c9b094fa4802892072e49de9c60c4c926",
                "sha256:8abb2f1d86890a2dfb989f9a77cfcfd3e47c2a354b01111771326f8aa26e0254"
            ],
            "version": "==1.16.0"
        },
        "toml": {
            "hashes": [
                "sha256:806143ae5bfb6a3c6e736a764057db0e6a0e05e338b5630894a5f779cabb4f9b",
                "sha256:b3bda1d108d5dd99f4a20d24d9c348e91c4db7ab1b749200bded2f839ccbe68f"
            ],
            "markers": "python_version >= '2.6' and python_version not in '3.0, 3.1, 3.2, 3.3'",
            "version": "==0.10.2"
        },
        "tomli": {
            "hashes": [
                "sha256:c6ce0015eb38820eaf32b5db832dbc26deb3dd427bd5f6556cf0acac2c214fee",
                "sha256:f04066f68f5554911363063a30b108d2b5a5b1a010aa8b6132af78489fe3aade"
            ],
            "version": "==1.2.2"
        },
        "virtualenv": {
            "hashes": [
                "sha256:4b02e52a624336eece99c96e3ab7111f469c24ba226a53ec474e8e787b365814",
                "sha256:576d05b46eace16a9c348085f7d0dc8ef28713a2cabaa1cf0aea41e8f12c9218"
            ],
            "markers": "python_version >= '2.7' and python_version not in '3.0, 3.1, 3.2, 3.3, 3.4'",
            "version": "==20.10.0"
        },
        "wrapt": {
            "hashes": [
                "sha256:086218a72ec7d986a3eddb7707c8c4526d677c7b35e355875a0fe2918b059179",
                "sha256:0877fe981fd76b183711d767500e6b3111378ed2043c145e21816ee589d91096",
                "sha256:0a017a667d1f7411816e4bf214646d0ad5b1da2c1ea13dec6c162736ff25a374",
                "sha256:0cb23d36ed03bf46b894cfec777eec754146d68429c30431c99ef28482b5c1df",
                "sha256:1fea9cd438686e6682271d36f3481a9f3636195578bab9ca3382e2f5f01fc185",
                "sha256:220a869982ea9023e163ba915077816ca439489de6d2c09089b219f4e11b6785",
                "sha256:25b1b1d5df495d82be1c9d2fad408f7ce5ca8a38085e2da41bb63c914baadff7",
                "sha256:2dded5496e8f1592ec27079b28b6ad2a1ef0b9296d270f77b8e4a3a796cf6909",
                "sha256:2ebdde19cd3c8cdf8df3fc165bc7827334bc4e353465048b36f7deeae8ee0918",
                "sha256:43e69ffe47e3609a6aec0fe723001c60c65305784d964f5007d5b4fb1bc6bf33",
                "sha256:46f7f3af321a573fc0c3586612db4decb7eb37172af1bc6173d81f5b66c2e068",
                "sha256:47f0a183743e7f71f29e4e21574ad3fa95676136f45b91afcf83f6a050914829",
                "sha256:498e6217523111d07cd67e87a791f5e9ee769f9241fcf8a379696e25806965af",
                "sha256:4b9c458732450ec42578b5642ac53e312092acf8c0bfce140ada5ca1ac556f79",
                "sha256:51799ca950cfee9396a87f4a1240622ac38973b6df5ef7a41e7f0b98797099ce",
                "sha256:5601f44a0f38fed36cc07db004f0eedeaadbdcec90e4e90509480e7e6060a5bc",
                "sha256:5f223101f21cfd41deec8ce3889dc59f88a59b409db028c469c9b20cfeefbe36",
                "sha256:610f5f83dd1e0ad40254c306f4764fcdc846641f120c3cf424ff57a19d5f7ade",
                "sha256:6a03d9917aee887690aa3f1747ce634e610f6db6f6b332b35c2dd89412912bca",
                "sha256:705e2af1f7be4707e49ced9153f8d72131090e52be9278b5dbb1498c749a1e32",
                "sha256:766b32c762e07e26f50d8a3468e3b4228b3736c805018e4b0ec8cc01ecd88125",
                "sha256:77416e6b17926d953b5c666a3cb718d5945df63ecf922af0ee576206d7033b5e",
                "sha256:778fd096ee96890c10ce96187c76b3e99b2da44e08c9e24d5652f356873f6709",
                "sha256:78dea98c81915bbf510eb6a3c9c24915e4660302937b9ae05a0947164248020f",
                "sha256:7dd215e4e8514004c8d810a73e342c536547038fb130205ec4bba9f5de35d45b",
                "sha256:7dde79d007cd6dfa65afe404766057c2409316135cb892be4b1c768e3f3a11cb",
                "sha256:81bd7c90d28a4b2e1df135bfbd7c23aee3050078ca6441bead44c42483f9ebfb",
                "sha256:85148f4225287b6a0665eef08a178c15097366d46b210574a658c1ff5b377489",
                "sha256:865c0b50003616f05858b22174c40ffc27a38e67359fa1495605f96125f76640",
                "sha256:87883690cae293541e08ba2da22cacaae0a092e0ed56bbba8d018cc486fbafbb",
                "sha256:8aab36778fa9bba1a8f06a4919556f9f8c7b33102bd71b3ab307bb3fecb21851",
                "sha256:8c73c1a2ec7c98d7eaded149f6d225a692caa1bd7b2401a14125446e9e90410d",
                "sha256:936503cb0a6ed28dbfa87e8fcd0a56458822144e9d11a49ccee6d9a8adb2ac44",
                "sha256:944b180f61f5e36c0634d3202ba8509b986b5fbaf57db3e94df11abee244ba13",
                "sha256:96b81ae75591a795d8c90edc0bfaab44d3d41ffc1aae4d994c5aa21d9b8e19a2",
                "sha256:981da26722bebb9247a0601e2922cedf8bb7a600e89c852d063313102de6f2cb",
                "sha256:ae9de71eb60940e58207f8e71fe113c639da42adb02fb2bcbcaccc1ccecd092b",
                "sha256:b73d4b78807bd299b38e4598b8e7bd34ed55d480160d2e7fdaabd9931afa65f9",
                "sha256:d4a5f6146cfa5c7ba0134249665acd322a70d1ea61732723c7d3e8cc0fa80755",
                "sha256:dd91006848eb55af2159375134d724032a2d1d13bcc6f81cd8d3ed9f2b8e846c",
                "sha256:e05e60ff3b2b0342153be4d1b597bbcfd8330890056b9619f4ad6b8d5c96a81a",
                "sha256:e6906d6f48437dfd80464f7d7af1740eadc572b9f7a4301e7dd3d65db285cacf",
                "sha256:e92d0d4fa68ea0c02d39f1e2f9cb5bc4b4a71e8c442207433d8db47ee79d7aa3",
                "sha256:e94b7d9deaa4cc7bac9198a58a7240aaf87fe56c6277ee25fa5b3aa1edebd229",
                "sha256:ea3e746e29d4000cd98d572f3ee2a6050a4f784bb536f4ac1f035987fc1ed83e",
                "sha256:ec7e20258ecc5174029a0f391e1b948bf2906cd64c198a9b8b281b811cbc04de",
                "sha256:ec9465dd69d5657b5d2fa6133b3e1e989ae27d29471a672416fd729b429eb554",
                "sha256:f122ccd12fdc69628786d0c947bdd9cb2733be8f800d88b5a37c57f1f1d73c10",
                "sha256:f99c0489258086308aad4ae57da9e8ecf9e1f3f30fa35d5e170b4d4896554d80",
                "sha256:f9c51d9af9abb899bd34ace878fbec8bf357b3194a10c4e8e0a25512826ef056",
                "sha256:fd76c47f20984b43d93de9a82011bb6e5f8325df6c9ed4d8310029a55fa361ea"
            ],
            "markers": "python_version >= '2.7' and python_version not in '3.0, 3.1, 3.2, 3.3, 3.4'",
            "version": "==1.13.3"
        }
    }
}<|MERGE_RESOLUTION|>--- conflicted
+++ resolved
@@ -1,11 +1,7 @@
 {
     "_meta": {
         "hash": {
-<<<<<<< HEAD
             "sha256": "5482045724b51f6168f189d638d78d70c654be56e5962525beb55ba64cc2212e"
-=======
-            "sha256": "618077f1628bef55695016e6eb760745b3fcdd3715b8b253f5498c29dd42c486"
->>>>>>> 27add2e8
         },
         "pipfile-spec": 6,
         "requires": {},
