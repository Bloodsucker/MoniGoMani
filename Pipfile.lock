--- conflicted
+++ resolved
@@ -1,11 +1,7 @@
 {
     "_meta": {
         "hash": {
-<<<<<<< HEAD
-            "sha256": "eaebff1bbf9985d066c3def8f7aa6cd9b7743209c60b5e62b93e2584fc530333"
-=======
             "sha256": "b7957a5c7e1ae2d248da5fad8d314570dfac4df65b0272bd8cc69a016db666c4"
->>>>>>> fb336368
         },
         "pipfile-spec": 6,
         "requires": {},
@@ -132,18 +128,11 @@
         },
         "cycler": {
             "hashes": [
-<<<<<<< HEAD
-                "sha256:1d8a5ae1ff6c5cf9b93e8811e581232ad8920aeec647c37316ceac982b08cb2d",
-                "sha256:cd7b2d1018258d7247a71425e9f26463dfb444d411c39569972f4ce586b0c9d8"
-            ],
-            "version": "==0.10.0"
-=======
                 "sha256:3a27e95f763a428a739d2add979fa7494c912a32c17c4c38c4d5f082cad165a3",
                 "sha256:9c87405839a19696e837b3b818fed3f5f69f16f1eec1a1ad77e043dcea9c772f"
             ],
             "markers": "python_version >= '3.6'",
             "version": "==0.11.0"
->>>>>>> fb336368
         },
         "discord-webhook": {
             "hashes": [
@@ -174,11 +163,7 @@
                 "sha256:bac2fd45c0a1c9cf619e63a90d62bdc63892ef92387424b855792a6cabe789aa"
             ],
             "index": "pypi",
-<<<<<<< HEAD
-            "version": "==4.0.7"
-=======
             "version": "==4.0.9"
->>>>>>> fb336368
         },
         "humanfriendly": {
             "hashes": [
@@ -263,59 +248,6 @@
         },
         "lxml": {
             "hashes": [
-<<<<<<< HEAD
-                "sha256:079f3ae844f38982d156efce585bc540c16a926d4436712cf4baee0cce487a3d",
-                "sha256:0fbcf5565ac01dff87cbfc0ff323515c823081c5777a9fc7703ff58388c258c3",
-                "sha256:122fba10466c7bd4178b07dba427aa516286b846b2cbd6f6169141917283aae2",
-                "sha256:1b38116b6e628118dea5b2186ee6820ab138dbb1e24a13e478490c7db2f326ae",
-                "sha256:1b7584d421d254ab86d4f0b13ec662a9014397678a7c4265a02a6d7c2b18a75f",
-                "sha256:26e761ab5b07adf5f555ee82fb4bfc35bf93750499c6c7614bd64d12aaa67927",
-                "sha256:289e9ca1a9287f08daaf796d96e06cb2bc2958891d7911ac7cae1c5f9e1e0ee3",
-                "sha256:2a9d50e69aac3ebee695424f7dbd7b8c6d6eb7de2a2eb6b0f6c7db6aa41e02b7",
-                "sha256:3082c518be8e97324390614dacd041bb1358c882d77108ca1957ba47738d9d59",
-                "sha256:33bb934a044cf32157c12bfcfbb6649807da20aa92c062ef51903415c704704f",
-                "sha256:3439c71103ef0e904ea0a1901611863e51f50b5cd5e8654a151740fde5e1cade",
-                "sha256:36108c73739985979bf302006527cf8a20515ce444ba916281d1c43938b8bb96",
-                "sha256:39b78571b3b30645ac77b95f7c69d1bffc4cf8c3b157c435a34da72e78c82468",
-                "sha256:4289728b5e2000a4ad4ab8da6e1db2e093c63c08bdc0414799ee776a3f78da4b",
-                "sha256:4bff24dfeea62f2e56f5bab929b4428ae6caba2d1eea0c2d6eb618e30a71e6d4",
-                "sha256:4c61b3a0db43a1607d6264166b230438f85bfed02e8cff20c22e564d0faff354",
-                "sha256:542d454665a3e277f76954418124d67516c5f88e51a900365ed54a9806122b83",
-                "sha256:5a0a14e264069c03e46f926be0d8919f4105c1623d620e7ec0e612a2e9bf1c04",
-                "sha256:5c8c163396cc0df3fd151b927e74f6e4acd67160d6c33304e805b84293351d16",
-                "sha256:64812391546a18896adaa86c77c59a4998f33c24788cadc35789e55b727a37f4",
-                "sha256:66e575c62792c3f9ca47cb8b6fab9e35bab91360c783d1606f758761810c9791",
-                "sha256:6f12e1427285008fd32a6025e38e977d44d6382cf28e7201ed10d6c1698d2a9a",
-                "sha256:74f7d8d439b18fa4c385f3f5dfd11144bb87c1da034a466c5b5577d23a1d9b51",
-                "sha256:7610b8c31688f0b1be0ef882889817939490a36d0ee880ea562a4e1399c447a1",
-                "sha256:76fa7b1362d19f8fbd3e75fe2fb7c79359b0af8747e6f7141c338f0bee2f871a",
-                "sha256:7728e05c35412ba36d3e9795ae8995e3c86958179c9770e65558ec3fdfd3724f",
-                "sha256:8157dadbb09a34a6bd95a50690595e1fa0af1a99445e2744110e3dca7831c4ee",
-                "sha256:820628b7b3135403540202e60551e741f9b6d3304371712521be939470b454ec",
-                "sha256:884ab9b29feaca361f7f88d811b1eea9bfca36cf3da27768d28ad45c3ee6f969",
-                "sha256:89b8b22a5ff72d89d48d0e62abb14340d9e99fd637d046c27b8b257a01ffbe28",
-                "sha256:92e821e43ad382332eade6812e298dc9701c75fe289f2a2d39c7960b43d1e92a",
-                "sha256:b007cbb845b28db4fb8b6a5cdcbf65bacb16a8bd328b53cbc0698688a68e1caa",
-                "sha256:bc4313cbeb0e7a416a488d72f9680fffffc645f8a838bd2193809881c67dd106",
-                "sha256:bccbfc27563652de7dc9bdc595cb25e90b59c5f8e23e806ed0fd623755b6565d",
-                "sha256:c1a40c06fd5ba37ad39caa0b3144eb3772e813b5fb5b084198a985431c2f1e8d",
-                "sha256:c47ff7e0a36d4efac9fd692cfa33fbd0636674c102e9e8d9b26e1b93a94e7617",
-                "sha256:c4f05c5a7c49d2fb70223d0d5bcfbe474cf928310ac9fa6a7c6dddc831d0b1d4",
-                "sha256:cdaf11d2bd275bf391b5308f86731e5194a21af45fbaaaf1d9e8147b9160ea92",
-                "sha256:ce256aaa50f6cc9a649c51be3cd4ff142d67295bfc4f490c9134d0f9f6d58ef0",
-                "sha256:d2e35d7bf1c1ac8c538f88d26b396e73dd81440d59c1ef8522e1ea77b345ede4",
-                "sha256:d916d31fd85b2f78c76400d625076d9124de3e4bda8b016d25a050cc7d603f24",
-                "sha256:df7c53783a46febb0e70f6b05df2ba104610f2fb0d27023409734a3ecbb78fb2",
-                "sha256:e1cbd3f19a61e27e011e02f9600837b921ac661f0c40560eefb366e4e4fb275e",
-                "sha256:efac139c3f0bf4f0939f9375af4b02c5ad83a622de52d6dfa8e438e8e01d0eb0",
-                "sha256:efd7a09678fd8b53117f6bae4fa3825e0a22b03ef0a932e070c0bdbb3a35e654",
-                "sha256:f2380a6376dfa090227b663f9678150ef27543483055cc327555fb592c5967e2",
-                "sha256:f8380c03e45cf09f8557bdaa41e1fa7c81f3ae22828e1db470ab2a6c96d8bc23",
-                "sha256:f90ba11136bfdd25cae3951af8da2e95121c9b9b93727b1b896e3fa105b2f586"
-            ],
-            "markers": "python_version >= '2.7' and python_version not in '3.0, 3.1, 3.2, 3.3, 3.4'",
-            "version": "==4.6.3"
-=======
                 "sha256:08eb9200d88b376a8ed5e50f1dc1d1a45b49305169674002a3b5929943390591",
                 "sha256:0b12c95542f04d10cba46b3ff28ea52ea56995b78cf918f0b11b05e75812bb79",
                 "sha256:0c15e1cd55055956e77b0732270f1c6005850696bc3ef3e03d01e78af84eaa42",
@@ -379,7 +311,6 @@
             ],
             "markers": "python_version >= '2.7' and python_version not in '3.0, 3.1, 3.2, 3.3, 3.4'",
             "version": "==4.6.4"
->>>>>>> fb336368
         },
         "matplotlib": {
             "hashes": [
@@ -459,25 +390,17 @@
                 "sha256:35c77609acd2e4d517da41bae0c11c70d31c87aae8dd1aabd2670906c6d2c143",
                 "sha256:372d72a3d8a5f2dbaf566a5fa5fa7f230842ac80f29a931fb4b071502cf86b9a",
                 "sha256:42493f8ae67918bf129869abea8204df899902287a7f5eaf596c8e54e0ac7ff4",
-<<<<<<< HEAD
-                "sha256:5298a733e5bfbb761181fd4672c36d0c627320eb999c59c65156c6a90c7e1b4f",
-                "sha256:5ba0aac1397e1d7b654fccf263a4798a9e84ef749866060d19e577e927d66e1b",
-=======
                 "sha256:4acc28364863127bca1029fb72228e6f473bb50c32e77155e80b410e2068eeac",
                 "sha256:5298a733e5bfbb761181fd4672c36d0c627320eb999c59c65156c6a90c7e1b4f",
                 "sha256:5ba0aac1397e1d7b654fccf263a4798a9e84ef749866060d19e577e927d66e1b",
                 "sha256:9707bdc1ea9639c886b4d3be6e2a45812c1ac0c2080f94c31b71c9fa35556f9b",
->>>>>>> fb336368
                 "sha256:a2aa18d3f0b7d538e21932f637fbfe8518d085238b429e4790a35e1e44a96ffc",
                 "sha256:a388960f979665b447f0847626e40f99af8cf191bce9dc571d716433130cb3a7",
                 "sha256:a51528192755f7429c5bcc9e80832c517340317c861318fea9cea081b57c9afd",
                 "sha256:b528e126c13816a4374e56b7b18bfe91f7a7f6576d1aadba5dee6a87a7f479ae",
                 "sha256:c1aa4de4919358c5ef119f6377bc5964b3a7023c23e845d9db7d9016fa0c5b1c",
                 "sha256:c2646458e1dce44df9f71a01dc65f7e8fa4307f29e5c0f2f92c97f47a5bf22f5",
-<<<<<<< HEAD
-=======
                 "sha256:c2f44425594ae85e119459bb5abb0748d76ef01d9c08583a667e3339e134218e",
->>>>>>> fb336368
                 "sha256:d47750cf07dee6b55d8423471be70d627314277976ff2edd1381f02d52dbadf9",
                 "sha256:d99d2350adb7b6c3f7f8f0e5dfb7d34ff8dd4bc0a53e62c445b7e43e163fce63",
                 "sha256:dd324f8ee05925ee85de0ea3f0d66e1362e8c80799eb4eb04927d32335a3e44a",
@@ -557,11 +480,7 @@
                 "sha256:48d85cdca8b6c4f16480c7ce03fd193666b62b0a21667ca56b4bb5ad679d1170"
             ],
             "index": "pypi",
-<<<<<<< HEAD
-            "version": "==3.0.20"
-=======
             "version": "==3.0.22"
->>>>>>> fb336368
         },
         "pycparser": {
             "hashes": [
@@ -598,19 +517,11 @@
         },
         "pyparsing": {
             "hashes": [
-<<<<<<< HEAD
-                "sha256:c203ec8783bf771a155b207279b9bccb8dea02d8f0c9e5f8ead507bc3246ecc1",
-                "sha256:ef9d7589ef3c200abe66653d3f1ab1033c3c419ae9b9bdb1240a85b024efc88b"
-            ],
-            "markers": "python_version >= '2.6' and python_version not in '3.0, 3.1, 3.2, 3.3'",
-            "version": "==2.4.7"
-=======
                 "sha256:c0a7dfcd26825bd4453574c4e7ad04aa095975ce54d04f738fe3a8350fbd223a",
                 "sha256:e0df773d7fa2240322daae7805626dfc5f2d5effb34e1a7be2702c99cfb9f6b1"
             ],
             "markers": "python_version >= '3.6'",
             "version": "==3.0.4"
->>>>>>> fb336368
         },
         "python-dateutil": {
             "hashes": [
@@ -655,9 +566,6 @@
                 "sha256:f83c5515e4acc0cef7d98c4623a357f54c2c4833d918477a12eb595658b4fd75"
             ],
             "index": "pypi",
-<<<<<<< HEAD
-            "version": "==1.4"
-=======
             "version": "==1.5"
         },
         "pytz": {
@@ -666,7 +574,6 @@
                 "sha256:acad2d8b20a1af07d4e4c9d2e9285c5ed9104354062f275f3fcd88dcef4f1326"
             ],
             "version": "==2021.3"
->>>>>>> fb336368
         },
         "pytz": {
             "hashes": [
@@ -731,30 +638,6 @@
         },
         "scipy": {
             "hashes": [
-<<<<<<< HEAD
-                "sha256:2a0eeaab01258e0870c4022a6cd329aef3b7c6c2b606bd7cf7bb2ba9820ae561",
-                "sha256:3304bd5bc32e00954ac4b3f4cc382ca8824719bf348aacbec6347337d6b125fe",
-                "sha256:3f52470e0548cdb74fb8ddf06773ffdcca7c97550f903b1c51312ec19243a7f7",
-                "sha256:4729b41a4cdaf4cd011aeac816b532f990bdf97710cef59149d3e293115cf467",
-                "sha256:4ee952f39a4a4c7ba775a32b664b1f4b74818548b65f765987adc14bb78f5802",
-                "sha256:611f9cb459d0707dd8e4de0c96f86e93f61aac7475fcb225e9ec71fecdc5cebf",
-                "sha256:6b47d5fa7ea651054362561a28b1ccc8da9368a39514c1bbf6c0977a1c376764",
-                "sha256:71cfc96297617eab911e22216e8a8597703202e95636d9406df9af5c2ac99a2b",
-                "sha256:787749110a23502031fb1643c55a2236c99c6b989cca703ea2114d65e21728ef",
-                "sha256:90c07ba5f34f33299a428b0d4fa24c30d2ceba44d63f8385b2b05be460819fcb",
-                "sha256:a496b42dbcd04ea9924f5e92be63af3d8e0f43a274b769bfaca0a297327d54ee",
-                "sha256:bc61e3e5ff92d2f32bb263621d54a9cff5e3f7c420af3d1fa122ce2529de2bd9",
-                "sha256:c9951e3746b68974125e5e3445008a4163dd6d20ae0bbdae22b38cb8951dc11b",
-                "sha256:d1388fbac9dd591ea630da75c455f4cc637a7ca5ecb31a6b6cef430914749cde",
-                "sha256:d13f31457f2216e5705304d9f28e2826edf75487410a57aa99263fa4ffd792c2",
-                "sha256:d648aa85dd5074b1ed83008ae987c3fbb53d68af619fce1dee231f4d8bd40e2f",
-                "sha256:da9c6b336e540def0b7fd65603da8abeb306c5fc9a5f4238665cbbb5ff95cf58",
-                "sha256:e101bceeb9e65a90dadbc5ca31283403a2d4667b9c178db29109750568e8d112",
-                "sha256:efdd3825d54c58df2cc394366ca4b9166cf940a0ebddeb87b6c10053deb625ea"
-            ],
-            "markers": "python_version < '3.10' and python_version >= '3.7'",
-            "version": "==1.7.1"
-=======
                 "sha256:1437073f1d4664990879aa8f9547524764372e0fef84a077be4b19e82bba7a8d",
                 "sha256:17fd991a275e4283453f89d404209aa92059ac68d76d804b4bc1716a3742e1b5",
                 "sha256:1ea6233f5a365cb7945b4304bd06323ece3ece85d6a3fa8598d2f53e513467c9",
@@ -781,7 +664,6 @@
             ],
             "markers": "python_version < '3.11' and python_version >= '3.7'",
             "version": "==1.7.2"
->>>>>>> fb336368
         },
         "seaborn": {
             "hashes": [
@@ -863,19 +745,11 @@
     "develop": {
         "astroid": {
             "hashes": [
-<<<<<<< HEAD
-                "sha256:0e361da0744d5011d4f5d57e64473ba9b7ab4da1e2d45d6631ebd67dd28c3cce",
-                "sha256:f9d66e3a4a0e5b52819b2ff41ac2b179df9d180697db71c92beb33a60c661794"
-            ],
-            "markers": "python_version ~= '3.6'",
-            "version": "==2.8.3"
-=======
                 "sha256:0755c998e7117078dcb7d0bda621391dd2a85da48052d948c7411ab187325346",
                 "sha256:1e83a69fd51b013ebf5912d26b9338d6643a55fec2f20c787792680610eed4a2"
             ],
             "markers": "python_version ~= '3.6'",
             "version": "==2.8.4"
->>>>>>> fb336368
         },
         "attrs": {
             "hashes": [
@@ -1000,11 +874,7 @@
                 "sha256:e52ff6d38012b131628cf0f26c51e7bd3a7c81592eefe3ac71411e692f1b9345"
             ],
             "index": "pypi",
-<<<<<<< HEAD
-            "version": "==5.9.3"
-=======
             "version": "==5.10.0"
->>>>>>> fb336368
         },
         "lazy-object-proxy": {
             "hashes": [
@@ -1234,55 +1104,6 @@
         },
         "wrapt": {
             "hashes": [
-<<<<<<< HEAD
-                "sha256:0473d1558b93e314e84313cc611f6c86be779369f9d3734302bf185a4d2625b1",
-                "sha256:0582180566e7a13030f896c2f1ac6a56134ab5f3c3f4c5538086f758b1caf3f2",
-                "sha256:15eee0e6fd07f48af2f66d0e6f2ff1916ffe9732d464d5e2390695296872cad9",
-                "sha256:1c5c4cf188b5643a97e87e2110bbd4f5bc491d54a5b90633837b34d5df6a03fe",
-                "sha256:1eb657ed84f4d3e6ad648483c8a80a0cf0a78922ef94caa87d327e2e1ad49b48",
-                "sha256:22142afab65daffc95863d78effcbd31c19a8003eca73de59f321ee77f73cadb",
-                "sha256:283e402e5357e104ac1e3fba5791220648e9af6fb14ad7d9cc059091af2b31d2",
-                "sha256:3de7b4d3066cc610054e7aa2c005645e308df2f92be730aae3a47d42e910566a",
-                "sha256:3e0d16eedc242d01a6f8cf0623e9cdc3b869329da3f97a15961d8864111d8cf0",
-                "sha256:3e33c138d1e3620b1e0cc6fd21e46c266393ed5dae0d595b7ed5a6b73ed57aa0",
-                "sha256:3f87042623530bcffea038f824b63084180513c21e2e977291a9a7e65a66f13b",
-                "sha256:53c6706a1bcfb6436f1625511b95b812798a6d2ccc51359cd791e33722b5ea32",
-                "sha256:593cb049ce1c391e0288523b30426c4430b26e74c7e6f6e2844bd99ac7ecc831",
-                "sha256:6e6d1a8eeef415d7fb29fe017de0e48f45e45efd2d1bfda28fc50b7b330859ef",
-                "sha256:724ed2bc9c91a2b9026e5adce310fa60c6e7c8760b03391445730b9789b9d108",
-                "sha256:728e2d9b7a99dd955d3426f237b940fc74017c4a39b125fec913f575619ddfe9",
-                "sha256:7574de567dcd4858a2ffdf403088d6df8738b0e1eabea220553abf7c9048f59e",
-                "sha256:8164069f775c698d15582bf6320a4f308c50d048c1c10cf7d7a341feaccf5df7",
-                "sha256:81a4cf257263b299263472d669692785f9c647e7dca01c18286b8f116dbf6b38",
-                "sha256:82223f72eba6f63eafca87a0f614495ae5aa0126fe54947e2b8c023969e9f2d7",
-                "sha256:8318088860968c07e741537030b1abdd8908ee2c71fbe4facdaade624a09e006",
-                "sha256:83f2793ec6f3ef513ad8d5b9586f5ee6081cad132e6eae2ecb7eac1cc3decae0",
-                "sha256:87ee3c73bdfb4367b26c57259995935501829f00c7b3eed373e2ad19ec21e4e4",
-                "sha256:8860c8011a6961a651b1b9f46fdbc589ab63b0a50d645f7d92659618a3655867",
-                "sha256:9adee1891253670575028279de8365c3a02d3489a74a66d774c321472939a0b1",
-                "sha256:a0cdedf681db878416c05e1831ec69691b0e6577ac7dca9d4f815632e3549580",
-                "sha256:a70d876c9aba12d3bd7f8f1b05b419322c6789beb717044eea2c8690d35cb91b",
-                "sha256:ada5e29e59e2feb710589ca1c79fd989b1dd94d27079dc1d199ec954a6ecc724",
-                "sha256:af9480de8e63c5f959a092047aaf3d7077422ded84695b3398f5d49254af3e90",
-                "sha256:b20703356cae1799080d0ad15085dc3213c1ac3f45e95afb9f12769b98231528",
-                "sha256:bc85d17d90201afd88e3d25421da805e4e135012b5d1f149e4de2981394b2a52",
-                "sha256:bff0a59387a0a2951cb869251257b6553663329a1b5525b5226cab8c88dcbe7e",
-                "sha256:c65e623ea7556e39c4f0818200a046cbba7575a6b570ff36122c276fdd30ab0a",
-                "sha256:c6ee5f8734820c21b9b8bf705e99faba87f21566d20626568eeb0d62cbeaf23c",
-                "sha256:c7ac2c7a8e34bd06710605b21dd1f3576764443d68e069d2afba9b116014d072",
-                "sha256:ccb34ce599cab7f36a4c90318697ead18312c67a9a76327b3f4f902af8f68ea1",
-                "sha256:d0d717e10f952df7ea41200c507cc7e24458f4c45b56c36ad418d2e79dacd1d4",
-                "sha256:d90520616fce71c05dedeac3a0fe9991605f0acacd276e5f821842e454485a70",
-                "sha256:dca56cc5963a5fd7c2aa8607017753f534ee514e09103a6c55d2db70b50e7447",
-                "sha256:df3eae297a5f1594d1feb790338120f717dac1fa7d6feed7b411f87e0f2401c7",
-                "sha256:e634136f700a21e1fcead0c137f433dde928979538c14907640607d43537d468",
-                "sha256:fbad5ba74c46517e6488149514b2e2348d40df88cd6b52a83855b7a8bf04723f",
-                "sha256:fbe6aebc9559fed7ea27de51c2bf5c25ba2a4156cf0017556f72883f2496ee9a",
-                "sha256:fdede980273aeca591ad354608778365a3a310e0ecdd7a3587b38bc5be9b1808"
-            ],
-            "markers": "python_version >= '2.7' and python_version not in '3.0, 3.1, 3.2, 3.3, 3.4'",
-            "version": "==1.13.2"
-=======
                 "sha256:086218a72ec7d986a3eddb7707c8c4526d677c7b35e355875a0fe2918b059179",
                 "sha256:0877fe981fd76b183711d767500e6b3111378ed2043c145e21816ee589d91096",
                 "sha256:0a017a667d1f7411816e4bf214646d0ad5b1da2c1ea13dec6c162736ff25a374",
@@ -1337,7 +1158,6 @@
             ],
             "markers": "python_version >= '2.7' and python_version not in '3.0, 3.1, 3.2, 3.3, 3.4'",
             "version": "==1.13.3"
->>>>>>> fb336368
         }
     }
 }