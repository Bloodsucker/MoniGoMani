---
version: '3'
services:
  freqtrade:
    image: freqtradeorg/freqtrade:stable
    # image: freqtradeorg/freqtrade:develop
    # Use plotting image
    # image: freqtradeorg/freqtrade:develop_plot
    # Build step - only needed when additional dependencies are needed
    # build:
    #   context: .
    #   dockerfile: "./docker/Dockerfile.custom"
    restart: unless-stopped
    container_name: freqtrade
    volumes:
      - "./user_data:/freqtrade/user_data"
<<<<<<< HEAD
=======
      - "./user_data/logs/:/freqtrade/user_data/logs/"
      - "./user_data/mgm_pair_lists/:/freqtrade/user_data/mgm_pair_lists/"
      - "./user_data/strategies:/freqtrade/user_data/strategies"
      - "./user_data/strategies/MoniGoManiHyperStrategy.json:/freqtrade/user_data/strategies/MoniGoManiHyperStrategy.json"
      - "./user_data/mgm-config-hyperopt.json:/freqtrade/user_data/mgm-config-hyperopt.json"
>>>>>>> d452b674
    # Expose api on port 8080 (localhost only)
    # Please read the https://www.freqtrade.io/en/latest/rest-api/ documentation
    # before enabling this.
    # ports:
    #   - "127.0.0.1:8080:8080"
    # Default command used when running `docker compose up`
    command: >
      trade
      --logfile /freqtrade/user_data/logs/freqtrade.log
      --db-url sqlite:////freqtrade/user_data/tradesv3.sqlite
      --config /freqtrade/user_data/config.json
      --strategy SampleStrategy<|MERGE_RESOLUTION|>--- conflicted
+++ resolved
@@ -14,14 +14,11 @@
     container_name: freqtrade
     volumes:
       - "./user_data:/freqtrade/user_data"
-<<<<<<< HEAD
-=======
       - "./user_data/logs/:/freqtrade/user_data/logs/"
       - "./user_data/mgm_pair_lists/:/freqtrade/user_data/mgm_pair_lists/"
       - "./user_data/strategies:/freqtrade/user_data/strategies"
       - "./user_data/strategies/MoniGoManiHyperStrategy.json:/freqtrade/user_data/strategies/MoniGoManiHyperStrategy.json"
       - "./user_data/mgm-config-hyperopt.json:/freqtrade/user_data/mgm-config-hyperopt.json"
->>>>>>> d452b674
     # Expose api on port 8080 (localhost only)
     # Please read the https://www.freqtrade.io/en/latest/rest-api/ documentation
     # before enabling this.
