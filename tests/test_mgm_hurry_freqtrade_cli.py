from user_data.mgm_tools.mgm_hurry.freqtrade_cli import FreqtradeCli
import sys

<<<<<<< HEAD
=======
sys.path.append('.')
sys.path.append('..')

from user_data.mgm_tools.mgm_hurry.FreqtradeCli import FreqtradeCli


'''
Test ininialisation
'''
>>>>>>> 84368ae5
def test_initialisation_without_logger():
    fc = __get_instance('.', use_logger=False)
    assert isinstance(fc, FreqtradeCli)


def test_initialisation_with_logger():
    fc = __get_instance('.', use_logger=True)
    assert isinstance(fc, FreqtradeCli)


'''
Test basedir related
'''
def test_set_basedir():
    fc = __get_instance('.', use_logger=True)
    assert fc.basedir == '.'


'''
Test install_type related
'''
def test_set_install_type_to_source():
    fc = __get_instance('.', use_logger=True)
    fc.install_type = 'source'
    assert fc.install_type == 'source'


def test_set_incorrect_install_type_should_return_none():
    fc = __get_instance('.', use_logger=True)
    fc.install_type = 'foobar'
    assert fc.install_type is None


'''
Test _get_freqtrade_binary_path
'''
def test_get_freqtrade_binary_path_unknown_install_type_should_return_docker_path():
    '''
    Case:
        - install_type = foobar
    Expected:
        - path is a string
        - path contains 'docker-compose' because foobar
            is an unknown install type
    '''
    fc = __get_instance('.', use_logger=True)
    cmd = fc._get_freqtrade_binary_path('.', 'foobar')
    assert type(cmd) is str and \
        cmd.find('docker-compose') > -1


def test_get_freqtrade_binary_path_docker():
    '''
    Case:
        - install_type = docker
    Expected:
        - path is a string
        - path contains 'docker-compose'
    '''
    fc = __get_instance('.', use_logger=True)
    cmd = fc._get_freqtrade_binary_path('.', 'docker')
    assert type(cmd) is str \
        and cmd.find('docker-compose') > -1


def test_get_freqtrade_binary_path_source():
    '''
    Case:
        - install_type = source
    Expected:
        - path is a string
        - path contains 'freqtrade'
        - path contains '.env'
    '''
    fc = __get_instance('.', use_logger=True)
    cmd = fc._get_freqtrade_binary_path('.', 'source')
    assert type(cmd) is str \
        and cmd.find('freqtrade') > -1 \
        and cmd.find('.env') > -1


'''
Test installation_exists()
'''
def test_installation_exists_should_return_bool():
    '''
    Case:
        - without installation type
    '''
    fc = __get_instance('.', use_logger=True)
    assert type(fc.installation_exists()) is bool


def test_installation_exists_faulty_install_type():
    fc = __get_instance('.', use_logger=True)
    fc.install_type = 'foobar'
    assert fc.installation_exists() is False


def test_installation_exists_faulty_freqtrade_binary():
    fc = __get_instance('.', use_logger=True)
    fc.install_type = 'source'
    fc.freqtrade_binary = 'unknown'
    assert fc.installation_exists() is False


def test_installation_exists_install_type_docker():
    fc = __get_instance('.', use_logger=True)
    fc.install_type = 'docker'
    fc.freqtrade_binary = 'unknown'
    assert fc.installation_exists() is True


<<<<<<< HEAD
'''
Private helper methods
'''
def __get_instance(dir, use_logger=True):
    '''
=======
"""
Private helper methods
"""
def __get_instance(dir, use_logger=True):
    """
>>>>>>> 84368ae5
    Todo:
        - Mock logger object
        - Probably mock freqtrade installation
    """
    logger = None

    if use_logger is True:
        from user_data.mgm_tools.mgm_hurry.MoniGoManiLogger import get_logger
        logger = get_logger()

    fc = FreqtradeCli(dir, logger)
    return fc<|MERGE_RESOLUTION|>--- conflicted
+++ resolved
@@ -1,18 +1,15 @@
 from user_data.mgm_tools.mgm_hurry.freqtrade_cli import FreqtradeCli
+from user_data.mgm_tools.mgm_hurry.MoniGoManiLogger import get_logger
+
 import sys
 
-<<<<<<< HEAD
-=======
 sys.path.append('.')
 sys.path.append('..')
-
-from user_data.mgm_tools.mgm_hurry.FreqtradeCli import FreqtradeCli
 
 
 '''
 Test ininialisation
 '''
->>>>>>> 84368ae5
 def test_initialisation_without_logger():
     fc = __get_instance('.', use_logger=False)
     assert isinstance(fc, FreqtradeCli)
@@ -126,19 +123,11 @@
     assert fc.installation_exists() is True
 
 
-<<<<<<< HEAD
-'''
-Private helper methods
-'''
-def __get_instance(dir, use_logger=True):
-    '''
-=======
 """
 Private helper methods
 """
 def __get_instance(dir, use_logger=True):
     """
->>>>>>> 84368ae5
     Todo:
         - Mock logger object
         - Probably mock freqtrade installation
@@ -146,7 +135,6 @@
     logger = None
 
     if use_logger is True:
-        from user_data.mgm_tools.mgm_hurry.MoniGoManiLogger import get_logger
         logger = get_logger()
 
     fc = FreqtradeCli(dir, logger)
