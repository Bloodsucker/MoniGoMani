--- conflicted
+++ resolved
@@ -22,14 +22,10 @@
 inquirerpy==0.3.0
 kiwisolver==1.3.2; python_version >= '3.7'
 logger==1.4
-<<<<<<< HEAD
 lxml==4.6.3; python_version >= '2.7' and python_version not in '3.0, 3.1, 3.2, 3.3, 3.4'
 matplotlib==3.4.3; python_version >= '3.7'
 multitasking==0.0.9
-numpy==1.21.2
-=======
 numpy==1.21.3
->>>>>>> 204d06b9
 pandas==1.3.4
 pfzy==0.3.3; python_version >= '3.7' and python_version < '4.0'
 pillow==8.4.0; python_version >= '3.6'
