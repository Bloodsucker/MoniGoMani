<<<<<<< HEAD

<br>
<p align="center">
    <img src="https://repository-images.githubusercontent.com/352191040/43a50e00-ab61-11eb-92c9-fb91d458e8af" alt="MoniGoMani" height="250" />
</a>
</p>

<p align="center">
    <b>MoniGoMani</b> <br>a Freqtrade Framework & Strategy
=======
<p align="center">
        <img src="https://repository-images.githubusercontent.com/352191040/43a50e00-ab61-11eb-92c9-fb91d458e8af" alt="MoniGoMani" height="250" />
</p>

<p align="center">
    <b style="font-size: 2em;">MoniGoMani</b><br><i>Freqtrade Framework & Strategy</i>
>>>>>>> 27ad8311
</p>

<p align="center">
    <a href="https://discord.gg/xFZ9bB6vEz">
        <img src="https://img.shields.io/discord/819237123009150977?label=Discord%20Server&logo=discord" alt="Join CryptoStonksShallRise on Discord">
    </a> <a href="https://github.com/Rikj000/MoniGoMani/releases">
        <img src="https://img.shields.io/github/downloads/Rikj000/MoniGoMani/total?label=Total%20Downloads&logo=github" alt="Total Releases Downloaded from GitHub">
    </a> <a href="https://github.com/Rikj000/MoniGoMani/releases/latest">
        <img src="https://img.shields.io/github/v/release/Rikj000/MoniGoMani?include_prereleases&label=Latest%20Release&logo=github" alt="Latest Official Release on GitHub">
    </a> <a href="https://github.com/Rikj000/MoniGoMani/blob/main/LICENSE">
        <img src="https://img.shields.io/github/license/Rikj000/MoniGoMani?label=License&logo=gnu" alt="GNU General Public License">
    </a> <a href="https://www.freqtrade.io/en/latest/">
        <img src="https://img.shields.io/badge/Trading%20Bot-Freqtrade-blue?logo=probot&logoColor=white" alt="Freqtrade - The open source crypto day-trading bot">
    </a> <a href="https://www.iconomi.com/register?ref=JdFzz">
        <img src="https://img.shields.io/badge/Join-ICONOMI-blue?logo=bitcoin&logoColor=white" alt="ICONOMI - The world’s largest crypto strategy provider">
    </a>
</p>

<p align="center">
    <table>
        <tbody>
            <td align="center">
                <br><b>⚠️ Warning: Pre-release / Experimental ⚠️</b><br><sub>
                It's <b>not recommended</b> to use this strategy <b>live</b> already, due to it still being under heavy development!<br>
                If you'd like to see this project progress faster then please help out where you can 
                <a href="https://github.com/Rikj000/MoniGoMani/issues">here</a>!    
<<<<<<< HEAD
                <br>Needs a custom version of Freqtrade for now <a href="https://github.com/Rikj000/freqtrade/tree/moni-go-mani/v0.11.0">Rikj000/Freqtrade/moni-go-mani/v0.11.0</a> at commit <b>bd44deea (latest)</b>!)
=======
>>>>>>> 27ad8311
                <br><img width=1000><br>
            </td>
        </tbody>
    </table>
</p>

## Motivation
<<<<<<< HEAD

=======
>>>>>>> 27ad8311
Isn't that what we all want? Our money to go many? Well that's what this Freqtrade framework/strategy hopes to do for you by enabling you to HyperOpt a lot of signals to alter the weight from.

Big thank you to xmatthias and everyone who helped on MoniGoMani, Freqtrade Discord support was also really helpful, so thank you too!

If you like my work, feel free to donate or use one of my referral links, that would also greatly be appreciated:

<p align=center>
    <a href="https://www.iconomi.com/register?ref=JdFzz">
        <img src="https://img.shields.io/badge/Join-ICONOMI-blue?logo=bitcoin&logoColor=white" alt="ICONOMI - The world’s largest crypto strategy provider">
    </a> <a href="https://www.binance.com/en/register?ref=97611461">
        <img src="https://img.shields.io/badge/Join-BINANCE-yellow?logo=bitcoin&logoColor=white" alt="Binance - The world’s largest crypto exchange">
    </a> <a href="https://en.cryptobadges.io/donate/19LL2LCMZo4bHJgy15q1Z1bfe7mV4bfoWK">
        <img src="https://en.cryptobadges.io/badge/micro/19LL2LCMZo4bHJgy15q1Z1bfe7mV4bfoWK" alt="Donate Bitcoin">
    </a> <a href="https://www.buymeacoffee.com/Rikj000">
        <img src="https://img.shields.io/badge/-Buy%20me%20a%20Coffee!-FFDD00?logo=buy-me-a-coffee&logoColor=black" alt="Buy me a Coffee as a way to sponsor this project!">
    </a>
</p>

<<<<<<< HEAD
## ⚠️ Disclaimer

 - This strategy is under development. It is not recommended running it live at this moment.
 - Always test this strategy before using it!
 - I am in no way responsible for your live results! This strategy is still experimental and under heavy development!
 - MoniGoMani should always be [re-optimized](https://github.com/Rikj000/MoniGoMani/blob/main/MGM_DOCUMENTATION.md#how-to-optimize-monigomani) after doing manual changes!
 - You need to [optimize](https://github.com/Rikj000/MoniGoMani/blob/main/MGM_DOCUMENTATION.md#how-to-optimize-monigomani) your own copy of MoniGoMani while thinking logically, don't follow your computer blindly!
<hr>

## Contents

- [The Idea & Theory](#the-idea--theory)
- [Features](#features)
- [Getting Started](#getting-started)
- [Go-To Commands](#go-to-commands)
- [Contributing](#contributing)
- [Planned](#planned)
- [Changelog](#changelog)
- [Freqtrade](#freqtrade)
- [ICONOMI](#iconomi)

## The Idea & Theory

MoniGoMani aims to be more than just a conventional strategy, it's a framework to "easily" find a profitable strategy configuration in any market! Without the need to do any programming.
However, you will need to know some Technical Analysis and be able to pull your own conclusions from your test-results, this is not just an easy copy/paste.

MGM (MoniGoMani) derives itself from other strategies by its use of something I called "weighted signals".
Each signal has its own weight allocated to it & a total buy/sell signal needed is defined too.
MGM will loop through all signals, if they trigger it will add up the weight and eventually it will check if it's bigger than what's needed in total over a candle lookback window (to take previous signals into consideration). If the grand total of the sum of weighted signals is bigger then what is required it will buy/sell. The signals used here are implemented, so they can easily be changed by a developer to further improve upon them.

The beauty lies in using MGM in combination with HyperOpting (= A form of machine learning where you BackTest a timerange a lot of times to find the most ideal values), since all weighted signals have been made HyperOptable it can be used to find the most "ideal" weight divisions.
Also will it teach us what works where & what doesn't since MoniGoMani first detects Downwards/Sideways/Upwards trends and then does all the above individually for each kind of trend (Creating basically 3 individual strategies, 1 for each kind of trend).

Further it will do various HyperOptable checks upon the open trades to see if there are "bad" ones to unclog while running.

## Features
=======

## ⚠️ Disclaimer
 - This strategy is under development. It is not recommended running it live at this moment.
 - Always test this strategy before using it!
 - I am in no way responsible for your live results! This strategy is still experimental and under heavy development!
 - MoniGoMani should always be [re-optimized](https://github.com/Rikj000/MoniGoMani/blob/main/MGM_DOCUMENTATION.md#how-to-optimize-monigomani) after doing manual changes!
 - You need to [optimize](https://github.com/Rikj000/MoniGoMani/blob/main/MGM_DOCUMENTATION.md#how-to-optimize-monigomani) your own copy of MoniGoMani while thinking logically, don't follow your computer blindly!
<hr>


# Table of Contents
- [Table of Contents](#table-of-contents)
  - [The Idea & Theory](#the-idea--theory)
  - [Feature List](#feature-list)
  - [Need help getting started?](#need-help-getting-started)
  - [Go-To Commands](#go-to-commands)
  - [Got Test Results - Ideas - Config Improvements?](#got-test-results---ideas---config-improvements)
  - [Planned](#planned)
  - [ChangeLog](#changelog)
  - [Freqtrade](#freqtrade)
  - [ICONOMI](#iconomi)
      - [Recommended Iconomi Strategies](#recommended-iconomi-strategies)


## The Idea & Theory
**MoniGoMani** is more than just a conventional strategy, it's a **Framework** that aims to help you **"easily"** find a profitable strategy configuration in any market through our [partially automated optimization process](https://github.com/Rikj000/MoniGoMani/blob/main/MGM_DOCUMENTATION.md#how-to-optimize-monigomani)!   
Without the need to do any more real programming! :rocket:   
   
However, you will need to know about [BackTesting-Traps](https://brookmiles.github.io/freqtrade-stuff/2021/04/12/backtesting-traps/) and some Technical Analysis, to be able to tell if the MGM setup \*[HyperOpt](https://www.freqtrade.io/en/latest/hyperopt/) found over the tested timerange is valid or not, this is not just an easy copy/paste!   

MGM (MoniGoMani) derives itself from other strategies by its use of something I called **weighted signals**.   
Each signal has its own weight allocated to it & a total buy/sell signal needed is defined too.   
MGM will loop through all signals, if they trigger it will add up the weight and eventually it will check if it's bigger than what's needed in total over a candle lookback window (to take previous signals into consideration). If the grand total of the sum of weighted signals is bigger then what is required it will buy/sell.    
   
An **interface** has been implemented so the indicators and weighted signals used by MGM can easily be tweaked in just a few lines of code! :tada:    
   
The beauty lies in using MGM in combination with **HyperOpting**. Most of the parameters in MGM have been made HyperOptable thus it can be used to find an "ideal" weight division and setting configuration for you in any kind of market that that represents the data upon which you test.   
It will also teach us what works where & what doesn't since MoniGoMani first **detects Downwards/Sideways/Upwards trends** and then does all the above individually for each kind of trend *(Creating basically 3 individual strategies in 1, for each kind of trend one)*.  
 
Further it has an embedded [Open Trade Unclogger](https://github.com/Rikj000/MoniGoMani/blob/main/MGM_DOCUMENTATION.md#open-trade-unclogger) which will do various HyperOptable checks upon the open trades to see if there are "bad" ones to quickly unclog at small losses, so it can continue on the hunt for good trades more rapidly! :rocket:   
   
\****HyperOpting:** A form of machine learning where you [BackTest](https://www.freqtrade.io/en/latest/backtesting/) a lot of times to find the most ideal values)*

## Feature List
>>>>>>> 27ad8311
- Partially [Automated Optimization Process](https://github.com/Rikj000/MoniGoMani/blob/main/MGM_DOCUMENTATION.md#how-to-optimize-monigomani)
- All HyperOpt Results can easily be applied and removed with the use of some [Go-To Commands](https://github.com/Rikj000/MoniGoMani/blob/main/MGM_DOCUMENTATION.md#go-to-commands)
- Configurable Buy/Sell Signal Weight Influence Tables for Downwards/Sideways/Upwards trends, each table **currently** has 9 Buy & 9 Sell signals implemented ***(HyperOptable!)***:
  - [ADX](https://www.investopedia.com/terms/a/adx.asp) + Strong [Up](https://www.investopedia.com/terms/p/positivedirectionalindicator.asp)/Strong [Down](https://www.investopedia.com/terms/n/negativedirectionalindicator.asp)
  - [RSI](https://www.investopedia.com/terms/r/rsi.asp)
  - [MACD](https://www.investopedia.com/terms/m/macd.asp)
  - [SMA](https://www.investopedia.com/terms/s/sma.asp) Short [Death](https://www.investopedia.com/terms/d/deathcross.asp)/[Golden](https://www.investopedia.com/terms/g/goldencross.asp) Cross
  - [EMA](https://www.investopedia.com/terms/e/ema.asp) Short [Death](https://www.investopedia.com/terms/d/deathcross.asp)/[Golden](https://www.investopedia.com/terms/g/goldencross.asp) Cross
  - [SMA](https://www.investopedia.com/terms/s/sma.asp) Long [Death](https://www.investopedia.com/terms/d/deathcross.asp)/[Golden](https://www.investopedia.com/terms/g/goldencross.asp) Cross
  - [EMA](https://www.investopedia.com/terms/e/ema.asp) Long [Death](https://www.investopedia.com/terms/d/deathcross.asp)/[Golden](https://www.investopedia.com/terms/g/goldencross.asp) Cross
  - [Bollinger Band](https://www.investopedia.com/terms/b/bollingerbands.asp) Re-Entrance
  - [VWAP](https://www.investopedia.com/terms/v/vwap.asp) Cross   
- [Weighted Signal Interface](https://github.com/Rikj000/MoniGoMani/blob/main/MGM_DOCUMENTATION.md#weighted-signal-interface) to easily change the weighted signals being used
- Configurable Total Buy/Sell Signal Percentages for Downwards/Sideways/Upwards trends ***(HyperOptable!)***
- Configurable LookBack Windows for Total Buy/Sell Signal Percentages for Downwards/Sideways/Upwards trends ***(HyperOptable!)***
<<<<<<< HEAD
- Configurable Trading on Downwards/Sideways/Upwards trends for Buys/Sells ***(HyperOptable!)***
- Settings to Enable/Disable HyperOpting for individual `buy_params` & `sell_params` and setting them to a static value through [HyperOpt Setting Overrides](https://github.com/Rikj000/MoniGoMani/blob/main/MGM_DOCUMENTATION.md#hyperopt-setting-overrides)
- Configurable [Open Trade Unclogger](https://github.com/Rikj000/MoniGoMani/blob/main/MGM_DOCUMENTATION.md#open-trade-unclogger), if enabled it attempts to unclog the bot when it's stuck with losing trades & unable to trade more new trades ***(HyperOptable!)*** :rocket:
=======
- Configurable [Trading During Trends](https://github.com/Rikj000/MoniGoMani/blob/main/MGM_DOCUMENTATION.md#trading-during-trends) (Downwards/Sideways/Upwards) for Buys/Sells
- Configurable [Open Trade Unclogger](https://github.com/Rikj000/MoniGoMani/blob/main/MGM_DOCUMENTATION.md#open-trade-unclogger), if enabled it attempts to unclog the bot when it's stuck with losing trades & unable to trade more new trades ***(HyperOptable!)*** :rocket:   
>>>>>>> 27ad8311
- [TimeFrame-Zoom](https://github.com/Rikj000/MoniGoMani/blob/main/MGM_DOCUMENTATION.md#timeframe-zoom) during BackTesting/HyperOpting to prevent profit exploitation! *(Read: [BackTesting-Traps](https://brookmiles.github.io/freqtrade-stuff/2021/04/12/backtesting-traps/))*
- [Configurable HyperOptable Stoploss](https://github.com/Rikj000/MoniGoMani/blob/main/MGM_DOCUMENTATION.md#stoploss-spaces) to fine-tune where HyperOpt should look
- Custom Long Continuously decreasing ROI Table generation with configurable `roi_table_step_size`
- [Precision Setting](https://github.com/Rikj000/MoniGoMani/blob/main/MGM_DOCUMENTATION.md#precision-setting) to alter the step-size used during HyperOpting
- 2 [Custom HyperLoss Functions](https://github.com/Rikj000/MoniGoMani/blob/main/MGM_DOCUMENTATION.md#custom-hyperloss-functions):
  - [WinRatioAndProfitRatioLoss](https://github.com/Rikj000/MoniGoMani/blob/main/user_data/hyperopts/WinRatioAndProfitRatioLoss.py): Attempts to optimise for the best profit **and** stability (Returns smaller number for better results)
  - [UncloggedWinRatioAndProfitRatioLoss](https://github.com/Rikj000/MoniGoMani/blob/main/user_data/hyperopts/UncloggedWinRatioAndProfitRatioLoss.py): Same as WinRatioAndProfitRatioLoss but has a configurable Percentage of loss to ignore while HyperOpting (Small losses are a by-product of the Unclogger)
- [Top Volume & All Tradable StaticPairList Downloading](https://github.com/Rikj000/MoniGoMani/blob/main/MGM_DOCUMENTATION.md#download-staticpairlists) to easily fetch and apply a good StaticPairList
- [Total Overall Signal Importance Calculator](https://github.com/Rikj000/MoniGoMani/blob/main/MGM_DOCUMENTATION.md#total-overall-signal-importance-calculator) for Total Average Signal Importance Calculation upon the HyperOpt Results (With some really handy subcommands)
<<<<<<< HEAD
- Pre-Configured Main/Sub Plot Configurations for visualisation of all indicators used in FreqUI
- Turn On/Off **All** Individual Weighted Signal DataFrame entries for easy debugging in an IDE or better speed while dry/live running or HyperOpting
=======
- Pre-Configured Main/Sub Plot Configurations for visualization of all indicators used in FreqUI
- Turn On/Off **All** Individual Weighted Signal DataFrame entries for easy debugging in an IDE or better speed while dry/live running or HyperOpting   
>>>>>>> 27ad8311

*Support/Updates for Legacy versions stopped since Auto-HyperOptable Strategies are merged into the official Freqtrade Development Branch! Please switch to the new MoniGoManiHyperStrategy!*

<<<<<<< HEAD
## Getting Started
Take a good read at the [**MGM_DOCUMENTATION.md**](https://github.com/Rikj000/MoniGoMani/blob/main/MGM_DOCUMENTATION.md), the current place where you can find all MoniGoMani Documentation!

=======
>>>>>>> 27ad8311
## Go-To Commands
**Hyper Opting** [MoniGoManiHyperStrategy.py](https://github.com/Rikj000/MoniGoMani/blob/main/user_data/strategies/MoniGoManiHyperStrategy.py):
```powershell
freqtrade hyperopt -s MoniGoManiHyperStrategy -c ./user_data/mgm-config.json -c ./user_data/mgm-config-private.json --hyperopt-loss WinRatioAndProfitRatioLoss --spaces all -e 800 --timerange 20210101-20210316 --enable-protections
```
**Apply HyperOpt Results after Run 1** from a `<epoch of choice>`:
```powershell
freqtrade hyperopt-show -n <epoch of choice> -c ./user_data/mgm-config.json -c ./user_data/mgm-config-private.json --no-header --print-json | tail -n 1 | jq '.' > ./user_data/mgm-config-hyperopt.json && jq '.' ./user_data/mgm-config-hyperopt.json
```
**Apply HyperOpt Results after Run 2** from a `<epoch of choice>`:
```powershell
freqtrade hyperopt-show -n <epoch of choice> -c ./user_data/mgm-config.json -c ./user_data/mgm-config-private.json --no-header --print-json | tail -n 1 | jq '.' > ./tmp.json && jq -s '.[0] * .[1]' ./user_data/mgm-config-hyperopt.json ./tmp.json > ./tmp2.json && rm ./tmp.json ./user_data/mgm-config-hyperopt.json && mv ./tmp2.json ./user_data/mgm-config-hyperopt.json && jq '.' ./user_data/mgm-config-hyperopt.json
```
**Reset HyperOpt Results**:
```powershell
rm ./user_data/mgm-config-hyperopt.json
```
**Back Testing** [MoniGoManiHyperStrategy.py](https://github.com/Rikj000/MoniGoMani/blob/main/user_data/strategies/MoniGoManiHyperStrategy.py):
```powershell
freqtrade backtesting -s MoniGoManiHyperStrategy -c ./user_data/mgm-config.json -c ./user_data/mgm-config-private.json --timerange 20210101-20210316 --enable-protections
```
**Total Average Signal Importance Calculation** *(with the [Total-Overall-Signal-Importance-Calculator.py](https://github.com/Rikj000/MoniGoMani/blob/main/user_data/mgm_tools/Total-Overall-Signal-Importance-Calculator.py))*:
```powershell
python ./user_data/mgm_tools/Total-Overall-Signal-Importance-Calculator.py
```
Retrieve and apply a current **Binance-Top-Volume-StaticPairList.json** file *(using [Binance-Retrieve-Top-Volume-StaticPairList.json](https://github.com/Rikj000/MoniGoMani/blob/main/user_data/mgm_tools/Binance-Retrieve-Top-Volume-StaticPairList.json))*:
```powershell
freqtrade test-pairlist -c ./user_data/mgm_tools/Binance-Retrieve-Top-Volume-StaticPairList.json --quote USDT --print-json | tail -n 1 | jq '.|{exchange: { pair_whitelist: .}}' > ./user_data/mgm_pair_lists/Binance-USDT-Top-Volume-StaticPairList.json && jq 'del(.exchange.pair_whitelist )' ./user_data/mgm-config.json > ./tmp.json && jq -s '.[0] * .[1]' ./tmp.json ./user_data/mgm_pair_lists/Binance-USDT-Top-Volume-StaticPairList.json > ./user_data/mgm-config.json && rm ./tmp.json && jq '.' ./user_data/mgm-config.json
```

**Download Candle Data**:
```powershell
freqtrade download-data --timerange 20201201-20210316 -t 5m 1h -c ./user_data/mgm-config.json -c ./user_data/mgm-config-private.json
```

<<<<<<< HEAD
## Contributing
=======
## Got Test Results - Ideas - Config Improvements?
>>>>>>> 27ad8311
- Feel free to join our community [**CryptoStonksShallRise**](https://discord.gg/xFZ9bB6vEz) on Discord, there you can follow/participate in the **Official MoniGoMani Channels**:
  - `#moni-go-mani-announcements`
  - `#moni-go-mani-updates`
  - `#moni-go-mani-github`
  - `#moni-go-mani-development` *(Only available to MoniGoMani Developers!)*
  - `#moni-go-mani-testing`
  - `#moni-go-mani-help` *(Be sure to take your time to read the [Documentation](https://github.com/Rikj000/MoniGoMani/blob/main/MGM_DOCUMENTATION.md) thoroughly before asking questions though!)*
  - `#moni-go-mani-cluster-releases` *(Only available to the MoniGoMani Cluster Maintainer & MoniGoMani Developers, for now!)*
  - `#moni-go-mani-setup-releases`
<<<<<<< HEAD

More general chats for `Technical Analysis`, `Freqtrade`, `Iconomi` and `Random` discussion are also available there 🙂

## Planned
*Ordered by current schedule/priority*
- More global/broader trend detection using zoomed out indicator data
- [Sigmoid](https://en.wikipedia.org/wiki/Sigmoid_function) Buy/Sell Signals
- **Other & Better indicators!** MoniGoMani has been designed so signals can easily be inserted / swapped out
Please use the `Total-Overall-Signal-Importance-Calculator.py` to find out which signals do best and report your results to the [Discord Server](https://discord.gg/xFZ9bB6vEz), so we can improve! :rocket:
- HyperOpt over 3 separate timeranges (one representing each individual kind of trend, downwards/sideways/upwards, a timeframe that represents a corresponding trend should be picked)
- A method to pull a `Static Averaged Volume PairList` (Calculated by summing up the top volume pairlists for each candle over the period of the timerange to hyperopt upon & then dividing by the total amount of candles in the timerange, to create an averaged "volume" pairlist that can be used during BackTesting/HyperOpting which should lead to a more "realistic" pairlist to test upon when using a VolumePairList when dry/live-running)
- Improve upon bot loop speed (Try to improve code to reach reduction in HyperOpting time needed)
- Huge refactor that should improve the codebase reducing a lot of duplicate code & making implementing new weighted signals even easier
- [MultiProcessed DataFrame indicator checking](https://www.machinelearningplus.com/python/parallel-processing-python/) if possible for speed improvements
- HyperOpt over a `timerange` through a few simple Telegram commands, review the results and choose if and which new epoch should be applied.

## Changelog
Updates and releases can be found in under [Releases](https://github.com/Rikj000/MoniGoMani/releases/)

View the (old) legacy [Changelog](https://github.com/Rikj000/MoniGoMani/blob/main/CHANGELOG.md) here.

## Freqtrade
Freqtrade is the well known *open source crypto day-trading bot* that makes this strategy possible!
It's completely free to use and alter and has many amazing features.
Big thank you to *xmatthias* and everyone who helped on it!
- [Official Freqtrade Website](https://www.freqtrade.io/en/latest/)
- [Official Freqtrade GitHub Repository](https://github.com/freqtrade/freqtrade)
- [Official Freqtrade Discord Server](https://discord.gg/j84KnP57kW)
- [Sigmoid](https://en.wikipedia.org/wiki/Sigmoid_function) Buy/Sell Signals

## ICONOMI
Can't wait until MoniGoMani is fully on point? Or is this all too technical for you? Check out [ICONOMI](https://www.iconomi.com/register?ref=JdFzz)!
=======
   
More general chats for `Technical Analysis`, `Freqtrade`, `Iconomi` and `Random` discussion are also available there :slightly_smiling_face:    

## Planned
MoniGoMani's planned section lives under the [**Issues**](https://github.com/Rikj000/MoniGoMani/issues) section! 
*(Don't be scared GitHub likes to pick bad names for things, but also don't abuse this for common questions though!)*
This is where we'll keep track of all **New Feature, Feature Enhancements and BugFixes** and it should be the ideal place to follow the status of the project more in depth or to contribute more directly towards it! :handshake: 

- [**All Open Issues**](https://github.com/Rikj000/MoniGoMani/issues)
- [**All Things Planned**](https://github.com/Rikj000/MoniGoMani/issues?q=is%3Aissue+is%3Aopen+label%3APlanned)
- [**All Known Bugs**](https://github.com/Rikj000/MoniGoMani/issues?q=is%3Aissue+is%3Aopen+label%3A%22Bug+-+Fix+Needed%22)

To keep track of what's exactly planned for the next release you can also check the [**Milestones**](https://github.com/Rikj000/MoniGoMani/milestones) section!

## ChangeLog
MoniGoMani's ChangeLog can be read under the [**Releases**](https://github.com/Rikj000/MoniGoMani/releases/) section!   
*(You can also check the [Older Legacy ChangeLog](https://github.com/Rikj000/MoniGoMani/blob/main/CHANGELOG.md) to see the very beginning of MGM)*

## Freqtrade
**Freqtrade** is the well known `open source crypto day-trading bot` that makes this strategy possible!   
It's completely free to use and alter and has many amazing features.   
Big thank you to **xmatthias** and everyone who helped on it!   
- **[Official Freqtrade Website](https://www.freqtrade.io/en/latest/)**
- **[Official Freqtrade GitHub Repository](https://github.com/freqtrade/freqtrade)**
- **[Official Freqtrade Discord Server](https://discord.gg/j84KnP57kW)**- [Sigmoid](https://en.wikipedia.org/wiki/Sigmoid_function) Buy/Sell Signals

## ICONOMI
Can't wait until MoniGoMani is fully on point? Or is this all too technical for you? Check out **[ICONOMI](https://www.iconomi.com/register?ref=JdFzz)!**
>>>>>>> 27ad8311

Instead of buying loose individual crypto manually like you usually do on exchanges, this platform has mostly been created to buy & hodl `Investment Strategies`.
ICONOMI strategies are owned by `Strategy Managers`, these are often day-trades / technical analysts by profession so in general they have quite a good idea what they are doing.
Each investment strategy contains up to ±20 different coins with a percentage allocated to each one. The managers will often re-balance these percentages towards coins they'll think will be profitable.

There are fees tied to each strategy, and it's up to the manager of each strategy to pick the percentages of fees for his/her strategy. Usually strategies that are re-balanced often (aka market being watched more actively) or larger strategies with a good reputation ask higher fees. However, fees are only charged if **new** profits have been made, so they are quite in the benefit of the user.
More [info on fees in general can be found here](https://www.iconomi.com/fees-disclosure), and more [info on Performance fees can be found here](https://iconomi.zendesk.com/hc/en-us/articles/360026664834-Performance-fee-Crypto-Strategies).

In general this is a good platform to invest into when you still need to start learning Technical Analysis, when you don't have time to monitor the status of the market or when you don't feel confident trading your own funds.
Since here you have strategy owners "doing the day-trading for you" by re-balancing the strategies & the percentages of coins in them.

**If you join please use my referral link! => (https://www.iconomi.com/register?ref=JdFzz)** :pray:
*(Then a percentage of your fees that you have to pay anyways to the strategy owners and ICONOMI will go to me instead, which is a neat win-win way for us both to support me for my work on MGM!)*

<<<<<<< HEAD
### Recommended ICONOMI Strategies
- [**Crypto Knowledge Pool**](https://www.iconomi.com/asset/BTCETHTEST?ref=JdFzz) (CKP): A community influenced strategy
- [**CKP's Telegram Chat**](https://telegram.me/CKP_Robot?start=1684098549): If you want to vote if the coins will go up or down and hear about interesting news or ask questions. When I wrote this they we're right about 65% of the time. The manager will take the results into consideration when altering the strategy.
- [**Knepala**](https://www.iconomi.com/asset/KNEPALA?ref=JdFzz): The personal strategy of the owner of CKP, most of the time it does even better than CKP itself.
- Look on [ICONOMI](https://www.iconomi.com/register?ref=JdFzz) for more strategies you deem interesting :slight_smile:
=======
#### Recommended Iconomi Strategies
- [**Crypto Knowledge Pool**](https://www.iconomi.com/asset/BTCETHTEST?ref=JdFzz) (CKP): A community influenced strategy   
- [**CKP's Telegram Chat**](https://telegram.me/CKP_Robot?start=1684098549): If you want to vote if the coins will go up or down and hear about interesting news or ask questions. When I wrote this they we're right about 65% of the time. The manager will take the results into consideration when altering the strategy.    
- [**Knepala**](https://www.iconomi.com/asset/KNEPALA?ref=JdFzz): The personal strategy of the owner of CKP, most of the time it does even better than CKP itself.   
- Look on [ICONOMI](https://www.iconomi.com/register?ref=JdFzz) for more strategies you deem interesting :slightly_smiling_face:
>>>>>>> 27ad8311
<|MERGE_RESOLUTION|>--- conflicted
+++ resolved
@@ -1,21 +1,9 @@
-<<<<<<< HEAD
-
-<br>
-<p align="center">
-    <img src="https://repository-images.githubusercontent.com/352191040/43a50e00-ab61-11eb-92c9-fb91d458e8af" alt="MoniGoMani" height="250" />
-</a>
-</p>
-
-<p align="center">
-    <b>MoniGoMani</b> <br>a Freqtrade Framework & Strategy
-=======
 <p align="center">
         <img src="https://repository-images.githubusercontent.com/352191040/43a50e00-ab61-11eb-92c9-fb91d458e8af" alt="MoniGoMani" height="250" />
 </p>
 
 <p align="center">
     <b style="font-size: 2em;">MoniGoMani</b><br><i>Freqtrade Framework & Strategy</i>
->>>>>>> 27ad8311
 </p>
 
 <p align="center">
@@ -42,10 +30,6 @@
                 It's <b>not recommended</b> to use this strategy <b>live</b> already, due to it still being under heavy development!<br>
                 If you'd like to see this project progress faster then please help out where you can 
                 <a href="https://github.com/Rikj000/MoniGoMani/issues">here</a>!    
-<<<<<<< HEAD
-                <br>Needs a custom version of Freqtrade for now <a href="https://github.com/Rikj000/freqtrade/tree/moni-go-mani/v0.11.0">Rikj000/Freqtrade/moni-go-mani/v0.11.0</a> at commit <b>bd44deea (latest)</b>!)
-=======
->>>>>>> 27ad8311
                 <br><img width=1000><br>
             </td>
         </tbody>
@@ -53,10 +37,6 @@
 </p>
 
 ## Motivation
-<<<<<<< HEAD
-
-=======
->>>>>>> 27ad8311
 Isn't that what we all want? Our money to go many? Well that's what this Freqtrade framework/strategy hopes to do for you by enabling you to HyperOpt a lot of signals to alter the weight from.
 
 Big thank you to xmatthias and everyone who helped on MoniGoMani, Freqtrade Discord support was also really helpful, so thank you too!
@@ -75,44 +55,6 @@
     </a>
 </p>
 
-<<<<<<< HEAD
-## ⚠️ Disclaimer
-
- - This strategy is under development. It is not recommended running it live at this moment.
- - Always test this strategy before using it!
- - I am in no way responsible for your live results! This strategy is still experimental and under heavy development!
- - MoniGoMani should always be [re-optimized](https://github.com/Rikj000/MoniGoMani/blob/main/MGM_DOCUMENTATION.md#how-to-optimize-monigomani) after doing manual changes!
- - You need to [optimize](https://github.com/Rikj000/MoniGoMani/blob/main/MGM_DOCUMENTATION.md#how-to-optimize-monigomani) your own copy of MoniGoMani while thinking logically, don't follow your computer blindly!
-<hr>
-
-## Contents
-
-- [The Idea & Theory](#the-idea--theory)
-- [Features](#features)
-- [Getting Started](#getting-started)
-- [Go-To Commands](#go-to-commands)
-- [Contributing](#contributing)
-- [Planned](#planned)
-- [Changelog](#changelog)
-- [Freqtrade](#freqtrade)
-- [ICONOMI](#iconomi)
-
-## The Idea & Theory
-
-MoniGoMani aims to be more than just a conventional strategy, it's a framework to "easily" find a profitable strategy configuration in any market! Without the need to do any programming.
-However, you will need to know some Technical Analysis and be able to pull your own conclusions from your test-results, this is not just an easy copy/paste.
-
-MGM (MoniGoMani) derives itself from other strategies by its use of something I called "weighted signals".
-Each signal has its own weight allocated to it & a total buy/sell signal needed is defined too.
-MGM will loop through all signals, if they trigger it will add up the weight and eventually it will check if it's bigger than what's needed in total over a candle lookback window (to take previous signals into consideration). If the grand total of the sum of weighted signals is bigger then what is required it will buy/sell. The signals used here are implemented, so they can easily be changed by a developer to further improve upon them.
-
-The beauty lies in using MGM in combination with HyperOpting (= A form of machine learning where you BackTest a timerange a lot of times to find the most ideal values), since all weighted signals have been made HyperOptable it can be used to find the most "ideal" weight divisions.
-Also will it teach us what works where & what doesn't since MoniGoMani first detects Downwards/Sideways/Upwards trends and then does all the above individually for each kind of trend (Creating basically 3 individual strategies, 1 for each kind of trend).
-
-Further it will do various HyperOptable checks upon the open trades to see if there are "bad" ones to unclog while running.
-
-## Features
-=======
 
 ## ⚠️ Disclaimer
  - This strategy is under development. It is not recommended running it live at this moment.
@@ -134,7 +76,7 @@
   - [ChangeLog](#changelog)
   - [Freqtrade](#freqtrade)
   - [ICONOMI](#iconomi)
-      - [Recommended Iconomi Strategies](#recommended-iconomi-strategies)
+      - [Recommended ICONOMI Strategies](#recommended-ICONOMI-strategies)
 
 
 ## The Idea & Theory
@@ -157,7 +99,6 @@
 \****HyperOpting:** A form of machine learning where you [BackTest](https://www.freqtrade.io/en/latest/backtesting/) a lot of times to find the most ideal values)*
 
 ## Feature List
->>>>>>> 27ad8311
 - Partially [Automated Optimization Process](https://github.com/Rikj000/MoniGoMani/blob/main/MGM_DOCUMENTATION.md#how-to-optimize-monigomani)
 - All HyperOpt Results can easily be applied and removed with the use of some [Go-To Commands](https://github.com/Rikj000/MoniGoMani/blob/main/MGM_DOCUMENTATION.md#go-to-commands)
 - Configurable Buy/Sell Signal Weight Influence Tables for Downwards/Sideways/Upwards trends, each table **currently** has 9 Buy & 9 Sell signals implemented ***(HyperOptable!)***:
@@ -173,14 +114,8 @@
 - [Weighted Signal Interface](https://github.com/Rikj000/MoniGoMani/blob/main/MGM_DOCUMENTATION.md#weighted-signal-interface) to easily change the weighted signals being used
 - Configurable Total Buy/Sell Signal Percentages for Downwards/Sideways/Upwards trends ***(HyperOptable!)***
 - Configurable LookBack Windows for Total Buy/Sell Signal Percentages for Downwards/Sideways/Upwards trends ***(HyperOptable!)***
-<<<<<<< HEAD
-- Configurable Trading on Downwards/Sideways/Upwards trends for Buys/Sells ***(HyperOptable!)***
-- Settings to Enable/Disable HyperOpting for individual `buy_params` & `sell_params` and setting them to a static value through [HyperOpt Setting Overrides](https://github.com/Rikj000/MoniGoMani/blob/main/MGM_DOCUMENTATION.md#hyperopt-setting-overrides)
-- Configurable [Open Trade Unclogger](https://github.com/Rikj000/MoniGoMani/blob/main/MGM_DOCUMENTATION.md#open-trade-unclogger), if enabled it attempts to unclog the bot when it's stuck with losing trades & unable to trade more new trades ***(HyperOptable!)*** :rocket:
-=======
 - Configurable [Trading During Trends](https://github.com/Rikj000/MoniGoMani/blob/main/MGM_DOCUMENTATION.md#trading-during-trends) (Downwards/Sideways/Upwards) for Buys/Sells
 - Configurable [Open Trade Unclogger](https://github.com/Rikj000/MoniGoMani/blob/main/MGM_DOCUMENTATION.md#open-trade-unclogger), if enabled it attempts to unclog the bot when it's stuck with losing trades & unable to trade more new trades ***(HyperOptable!)*** :rocket:   
->>>>>>> 27ad8311
 - [TimeFrame-Zoom](https://github.com/Rikj000/MoniGoMani/blob/main/MGM_DOCUMENTATION.md#timeframe-zoom) during BackTesting/HyperOpting to prevent profit exploitation! *(Read: [BackTesting-Traps](https://brookmiles.github.io/freqtrade-stuff/2021/04/12/backtesting-traps/))*
 - [Configurable HyperOptable Stoploss](https://github.com/Rikj000/MoniGoMani/blob/main/MGM_DOCUMENTATION.md#stoploss-spaces) to fine-tune where HyperOpt should look
 - Custom Long Continuously decreasing ROI Table generation with configurable `roi_table_step_size`
@@ -190,22 +125,12 @@
   - [UncloggedWinRatioAndProfitRatioLoss](https://github.com/Rikj000/MoniGoMani/blob/main/user_data/hyperopts/UncloggedWinRatioAndProfitRatioLoss.py): Same as WinRatioAndProfitRatioLoss but has a configurable Percentage of loss to ignore while HyperOpting (Small losses are a by-product of the Unclogger)
 - [Top Volume & All Tradable StaticPairList Downloading](https://github.com/Rikj000/MoniGoMani/blob/main/MGM_DOCUMENTATION.md#download-staticpairlists) to easily fetch and apply a good StaticPairList
 - [Total Overall Signal Importance Calculator](https://github.com/Rikj000/MoniGoMani/blob/main/MGM_DOCUMENTATION.md#total-overall-signal-importance-calculator) for Total Average Signal Importance Calculation upon the HyperOpt Results (With some really handy subcommands)
-<<<<<<< HEAD
-- Pre-Configured Main/Sub Plot Configurations for visualisation of all indicators used in FreqUI
-- Turn On/Off **All** Individual Weighted Signal DataFrame entries for easy debugging in an IDE or better speed while dry/live running or HyperOpting
-=======
 - Pre-Configured Main/Sub Plot Configurations for visualization of all indicators used in FreqUI
 - Turn On/Off **All** Individual Weighted Signal DataFrame entries for easy debugging in an IDE or better speed while dry/live running or HyperOpting   
->>>>>>> 27ad8311
-
-*Support/Updates for Legacy versions stopped since Auto-HyperOptable Strategies are merged into the official Freqtrade Development Branch! Please switch to the new MoniGoManiHyperStrategy!*
-
-<<<<<<< HEAD
+
 ## Getting Started
 Take a good read at the [**MGM_DOCUMENTATION.md**](https://github.com/Rikj000/MoniGoMani/blob/main/MGM_DOCUMENTATION.md), the current place where you can find all MoniGoMani Documentation!
 
-=======
->>>>>>> 27ad8311
 ## Go-To Commands
 **Hyper Opting** [MoniGoManiHyperStrategy.py](https://github.com/Rikj000/MoniGoMani/blob/main/user_data/strategies/MoniGoManiHyperStrategy.py):
 ```powershell
@@ -241,11 +166,7 @@
 freqtrade download-data --timerange 20201201-20210316 -t 5m 1h -c ./user_data/mgm-config.json -c ./user_data/mgm-config-private.json
 ```
 
-<<<<<<< HEAD
-## Contributing
-=======
 ## Got Test Results - Ideas - Config Improvements?
->>>>>>> 27ad8311
 - Feel free to join our community [**CryptoStonksShallRise**](https://discord.gg/xFZ9bB6vEz) on Discord, there you can follow/participate in the **Official MoniGoMani Channels**:
   - `#moni-go-mani-announcements`
   - `#moni-go-mani-updates`
@@ -255,40 +176,6 @@
   - `#moni-go-mani-help` *(Be sure to take your time to read the [Documentation](https://github.com/Rikj000/MoniGoMani/blob/main/MGM_DOCUMENTATION.md) thoroughly before asking questions though!)*
   - `#moni-go-mani-cluster-releases` *(Only available to the MoniGoMani Cluster Maintainer & MoniGoMani Developers, for now!)*
   - `#moni-go-mani-setup-releases`
-<<<<<<< HEAD
-
-More general chats for `Technical Analysis`, `Freqtrade`, `Iconomi` and `Random` discussion are also available there 🙂
-
-## Planned
-*Ordered by current schedule/priority*
-- More global/broader trend detection using zoomed out indicator data
-- [Sigmoid](https://en.wikipedia.org/wiki/Sigmoid_function) Buy/Sell Signals
-- **Other & Better indicators!** MoniGoMani has been designed so signals can easily be inserted / swapped out
-Please use the `Total-Overall-Signal-Importance-Calculator.py` to find out which signals do best and report your results to the [Discord Server](https://discord.gg/xFZ9bB6vEz), so we can improve! :rocket:
-- HyperOpt over 3 separate timeranges (one representing each individual kind of trend, downwards/sideways/upwards, a timeframe that represents a corresponding trend should be picked)
-- A method to pull a `Static Averaged Volume PairList` (Calculated by summing up the top volume pairlists for each candle over the period of the timerange to hyperopt upon & then dividing by the total amount of candles in the timerange, to create an averaged "volume" pairlist that can be used during BackTesting/HyperOpting which should lead to a more "realistic" pairlist to test upon when using a VolumePairList when dry/live-running)
-- Improve upon bot loop speed (Try to improve code to reach reduction in HyperOpting time needed)
-- Huge refactor that should improve the codebase reducing a lot of duplicate code & making implementing new weighted signals even easier
-- [MultiProcessed DataFrame indicator checking](https://www.machinelearningplus.com/python/parallel-processing-python/) if possible for speed improvements
-- HyperOpt over a `timerange` through a few simple Telegram commands, review the results and choose if and which new epoch should be applied.
-
-## Changelog
-Updates and releases can be found in under [Releases](https://github.com/Rikj000/MoniGoMani/releases/)
-
-View the (old) legacy [Changelog](https://github.com/Rikj000/MoniGoMani/blob/main/CHANGELOG.md) here.
-
-## Freqtrade
-Freqtrade is the well known *open source crypto day-trading bot* that makes this strategy possible!
-It's completely free to use and alter and has many amazing features.
-Big thank you to *xmatthias* and everyone who helped on it!
-- [Official Freqtrade Website](https://www.freqtrade.io/en/latest/)
-- [Official Freqtrade GitHub Repository](https://github.com/freqtrade/freqtrade)
-- [Official Freqtrade Discord Server](https://discord.gg/j84KnP57kW)
-- [Sigmoid](https://en.wikipedia.org/wiki/Sigmoid_function) Buy/Sell Signals
-
-## ICONOMI
-Can't wait until MoniGoMani is fully on point? Or is this all too technical for you? Check out [ICONOMI](https://www.iconomi.com/register?ref=JdFzz)!
-=======
    
 More general chats for `Technical Analysis`, `Freqtrade`, `Iconomi` and `Random` discussion are also available there :slightly_smiling_face:    
 
@@ -317,7 +204,6 @@
 
 ## ICONOMI
 Can't wait until MoniGoMani is fully on point? Or is this all too technical for you? Check out **[ICONOMI](https://www.iconomi.com/register?ref=JdFzz)!**
->>>>>>> 27ad8311
 
 Instead of buying loose individual crypto manually like you usually do on exchanges, this platform has mostly been created to buy & hodl `Investment Strategies`.
 ICONOMI strategies are owned by `Strategy Managers`, these are often day-trades / technical analysts by profession so in general they have quite a good idea what they are doing.
@@ -332,16 +218,8 @@
 **If you join please use my referral link! => (https://www.iconomi.com/register?ref=JdFzz)** :pray:
 *(Then a percentage of your fees that you have to pay anyways to the strategy owners and ICONOMI will go to me instead, which is a neat win-win way for us both to support me for my work on MGM!)*
 
-<<<<<<< HEAD
-### Recommended ICONOMI Strategies
-- [**Crypto Knowledge Pool**](https://www.iconomi.com/asset/BTCETHTEST?ref=JdFzz) (CKP): A community influenced strategy
-- [**CKP's Telegram Chat**](https://telegram.me/CKP_Robot?start=1684098549): If you want to vote if the coins will go up or down and hear about interesting news or ask questions. When I wrote this they we're right about 65% of the time. The manager will take the results into consideration when altering the strategy.
-- [**Knepala**](https://www.iconomi.com/asset/KNEPALA?ref=JdFzz): The personal strategy of the owner of CKP, most of the time it does even better than CKP itself.
-- Look on [ICONOMI](https://www.iconomi.com/register?ref=JdFzz) for more strategies you deem interesting :slight_smile:
-=======
-#### Recommended Iconomi Strategies
+#### Recommended ICONOMI Strategies
 - [**Crypto Knowledge Pool**](https://www.iconomi.com/asset/BTCETHTEST?ref=JdFzz) (CKP): A community influenced strategy   
 - [**CKP's Telegram Chat**](https://telegram.me/CKP_Robot?start=1684098549): If you want to vote if the coins will go up or down and hear about interesting news or ask questions. When I wrote this they we're right about 65% of the time. The manager will take the results into consideration when altering the strategy.    
 - [**Knepala**](https://www.iconomi.com/asset/KNEPALA?ref=JdFzz): The personal strategy of the owner of CKP, most of the time it does even better than CKP itself.   
-- Look on [ICONOMI](https://www.iconomi.com/register?ref=JdFzz) for more strategies you deem interesting :slightly_smiling_face:
->>>>>>> 27ad8311
+- Look on [ICONOMI](https://www.iconomi.com/register?ref=JdFzz) for more strategies you deem interesting :slightly_smiling_face: