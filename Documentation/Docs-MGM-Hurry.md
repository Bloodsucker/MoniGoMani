<p align="left">
    <a href="https://matrix.to/#/+moni-go-mani:matrix.org">
        <img src="https://img.shields.io/matrix/MoniGoMani-Testing:matrix.org?label=Matrix%20Community&logo=matrix" alt="Join MoniGoMani on Matrix">
    </a>  <a href="https://discord.gg/xFZ9bB6vEz">
        <img src="https://img.shields.io/discord/819237123009150977?label=Discord%20Server&logo=discord" alt="Join CryptoStonksShallRise on Discord">
    </a> <a href="https://github.com/Rikj000/MoniGoMani/releases">
        <img src="https://img.shields.io/github/downloads/Rikj000/MoniGoMani/total?label=Total%20Downloads&logo=github" alt="Total Releases Downloaded from GitHub">
    </a> <a href="https://github.com/Rikj000/MoniGoMani/releases/latest">
        <img src="https://img.shields.io/github/v/release/Rikj000/MoniGoMani?include_prereleases&label=Latest%20Release&logo=github" alt="Latest Official Release on GitHub">
    </a> <a href="https://github.com/Rikj000/MoniGoMani/blob/main/LICENSE">
        <img src="https://img.shields.io/github/license/Rikj000/MoniGoMani?label=License&logo=gnu" alt="GNU General Public License">
    </a> <a href="https://github.com/Rikj000/MoniGoMani/wiki">
        <img src="https://img.shields.io/badge/Docs-MoniGoMani-blue?logo=libreoffice&logoColor=white" alt="The current place where you can find all MoniGoMani Documentation!">
    </a> <a href="https://www.freqtrade.io/en/latest/">
        <img src="https://img.shields.io/badge/Trading%20Bot-Freqtrade-blue?logo=probot&logoColor=white" alt="Freqtrade - The open source crypto day-trading bot">
    </a> <a href="https://www.iconomi.com/register?ref=JdFzz">
        <img src="https://img.shields.io/badge/Join-ICONOMI-blue?logo=bitcoin&logoColor=white" alt="ICONOMI - The world’s largest crypto strategy provider">
    </a> <a href="https://www.buymeacoffee.com/Rikj000">
        <img src="https://img.shields.io/badge/-Buy%20me%20a%20Coffee!-FFDD00?logo=buy-me-a-coffee&logoColor=black" alt="Buy me a Coffee as a way to sponsor this project!">
    </a>
</p>

## ⚠️ Disclaimer
 - This Framework & Strategy are still experimental and under heavy development. It is not recommended running it live at this moment.
 - Always make sure to understand & test your MoniGoMani configuration until you trust it, before even thinking about going live!
 - I am in no way responsible for your live results! You are always responsible for your own MoniGoMani configuration!
 - MoniGoMani should always be [re-optimized](https://github.com/Rikj000/MoniGoMani/blob/main/Documentation/Docs-MoniGoMani.md#how-to-optimize-monigomani) after doing manual changes!
 - You need to [optimized](https://github.com/Rikj000/MoniGoMani/blob/main/Documentation/Docs-MoniGoMani.md#how-to-optimize-monigomani) your own copy of MoniGoMani while thinking logically, don't follow your computer blindly!
<hr>


<p align="center">
<img src="https://user-images.githubusercontent.com/86197446/123507408-6d624900-d669-11eb-9606-4a022bc4a117.png" width="300" height="289" align="center">
</p>

MGM-Hurry is a command line tool to speedup & simplify the setup & usage of [Freqtrade](https://www.freqtrade.io/en/stable/) in combination with the [MoniGoMani](https://github.com/Rikj000/MoniGoMani) FrameWork & Strategy.
Setting it all up requires some knowledge of the entire process, until you found MGM-Hurry 💨.
<<<<<<< HEAD
You will get up and HyperOpting (or, Dry/Live Running) in no time!

## Installation instructions

* Python 3.8+ is required

MGM provides an all-in-one setup tool. It will guide you through the entire installation procedure. Not only for MGM, but Freqtrade also. You want the entire package, right? 🤙

Just run the following command:

```shell
  curl -s "https://raw.githubusercontent.com/topscoder/MoniGoMani/feature/optimizations/mgm-launcher.sh" | bash
```

## Wait, what is happening?

**Hurry up! Time is money**

MGM Launcher installs all necessary dependencies to run Freqtrade with MoniGoMani on your machine. MGM comes with MGM-Hurry also. It's our CLI tool for configuring MGM to you liking. It includes an interactive wizard which guides you through the entire process of:

* Installing and configuring Freqtrade
* Installing and configuring MGM
* Configuring exchange API
* Configuring Telegram bot API
* Generating a static pairlist
* Downloading historic candle data for hyperopting and backtesting
* Running required hyperopt runs
* Backtesting your setup
* And finally start trading!

All you need to do is run:

``` shell
python3 mgm-hurry up
```

## Usage

```shell

  $ python3 mgm-hurry --help

  Usage: python3 mgm-hurry [command] [options]

  CLI tool for Freqtrade and MGM Hyper Strategy.

  Options:
    -h, --help    display help for command

  Commands:
    up
    install_freqtrade       [--branch=develop] [--target_dir=.]
    install_mgm             [--branch=development] [--target_dir=.]
    setup
    cleanup
    download_static_pairlist
    download_candle_data    [--timerange=yyyymmdd-yyyymmdd OR --timerange=down|up|side]
    hyperopt                [--timerange=yyyymmdd-yyyymmdd OR --timerange=down|up|side]
    hyperopt_show_results   [--only_best=True] [--only_profitable=False]
    hyperopt_show_epoch     num
    hyperopt_apply_epoch    num
    start_trader            [--dry_run=true]

```

## Examples

```shell
$ hurry up
 _                                       _  _
| |__   _   _  _ __  _ __  _   _    ___ | |(_)
| '_ \ | | | || '__|| '__|| | | |  / __|| || |
| | | || |_| || |   | |   | |_| | | (__ | || |
|_| |_| \__,_||_|   |_|    \__, |  \___||_||_|
                           |___/
=======
You will get up and HyperOpting (or Dry/Live Running) in no time!


## Table of Contents
- [⚠️ Disclaimer](#️-disclaimer)
- [Table of Contents](#table-of-contents)
- [`mgm-hurry` Command Usage](#mgm-hurry-command-usage)
  - [`mgm-hurry --help`](#mgm-hurry---help)
  - [`mgm-hurry up`](#mgm-hurry-up)
  - [`mgm-hurry install_freqtrade`](#mgm-hurry-install_freqtrade)
    - [Options](#options)
  - [`mgm-hurry install_mgm`](#mgm-hurry-install_mgm)
    - [Options](#options-1)
  - [`mgm-hurry setup`](#mgm-hurry-setup)
  - [`mgm-hurry cleanup`](#mgm-hurry-cleanup)
  - [`mgm-hurry download_static_pairlist`](#mgm-hurry-download_static_pairlist)
  - [`mgm-hurry download_candle_data`](#mgm-hurry-download_candle_data)
    - [Options](#options-2)
  - [`mgm-hurry hyperopt`](#mgm-hurry-hyperopt)
    - [Options](#options-3)
  - [`mgm-hurry hyperopt_show_results`](#mgm-hurry-hyperopt_show_results)
    - [Options](#options-4)
  - [`mgm-hurry hyperopt_show_epoch`](#mgm-hurry-hyperopt_show_epoch)
    - [Options](#options-5)
  - [`mgm-hurry start_trader`](#mgm-hurry-start_trader)
    - [Option](#option)
- [Examples](#examples)
  - [Timerange examples](#timerange-examples)
- [Developer Notes](#developer-notes)
    - [`pydoc` generation](#pydoc-generation)
    - [`yapf` formatting](#yapf-formatting)


## `mgm-hurry` Command Usage
⚠️ A [shell alias](https://github.com/Rikj000/MoniGoMani/blob/development/Documentation/Docs-VeryQuickStart.md#pro-tip) has been configured for these shorter example commands.
If you haven't done that optional step then you will need to prefix all your commands with `python3`!


### `mgm-hurry --help`
Displays information about the commands and their usage.
General usage format: `python3 mgm-hurry [command] [options]`


### `mgm-hurry up`
Quick start command, launches an interactive wizard which guides you through the entire process of:
- Installing & configuring Freqtrade
- Installing & configuring MoniGoMani
- Configuring exchange API
- Configuring Telegram bot API
- Generating a static pairlist
- Downloading historic candle data for HyperOpting & BackTesting
- Running required HyperOpt runs
- BackTesting your setup
- And finally start trading!


### `mgm-hurry install_freqtrade`
Individual command to install Freqtrade.
#### Options
- **`--branch`:** *(Optional)* Specify the MoniGoMani branch you wish to install 
  - ***Defaults to:** The `develop` branch, can also be `stable` branch for less bleeding edge but generally more stable version*
- **`--target_dir`:** *(Optional)* Specify where you wish to install Freqtrade 
  - ***Defaults to:** The current directory*


### `mgm-hurry install_mgm`
Individual command to install MoniGoMani.
#### Options
- **`--branch`:** *(Optional)* Specify the MoniGoMani branch you wish to install 
  - ***Defaults to:** The `development` branch, can also be `main` branch for less bleeding edge but generally more stable version*
- **`--target_dir`:** *(Optional)* Specify where you wish to install MoniGoMani 
  - ***Defaults to:** The current directory*


### `mgm-hurry setup`
Setup command, launches an interactive wizard which lets you configure Freqtrade & MoniGoMani.


### `mgm-hurry cleanup`
Cleans up HyperOpt Result `.json` files so you can easily start a fresh HyperOpt.


### `mgm-hurry download_static_pairlist`
Retrieve and apply a current **Binance-USDT-Top-Volume-StaticPairList.json** file *(Using [Binance-Retrieve-Top-Volume-StaticPairList.json](https://github.com/Rikj000/MoniGoMani/blob/main/user_data/mgm_tools/Binance-Retrieve-Top-Volume-StaticPairList.json))*.

The amount of pairs in these top volume lists can be altered by opening up `Binance-Retrieve-Top-Volume-StaticPairList.json` and changing the `number_assets` value near the bottom of the file to the amount of pairs you'd like in your list.
Further you can also change the `min_days_listed` to make sure that all downloaded pairs where available for the duration of your whole HyperOpt timerange.


### `mgm-hurry download_candle_data`
Downloads candle data for a given timerange.
#### Options
- **`--timerange`:** *(Optional)* Specify the timerange for which you want to download candle data
  - Needs to be of the format `--timerange=yyyymmdd-yyyymmdd` or `--timerange=down/side/up`
  - ***Defaults to:** The `timerange` defined in your `.hurry` file.*
- **`--timerange`:** *(Optional)* Specify the timerange for which you want to download candle data 
  - ***Defaults to:** The `timerange` defined in your `.hurry` file*


### `mgm-hurry hyperopt`
[HyperOpt](https://www.freqtrade.io/en/latest/hyperopt/) *(HyperSpace Parameter Optimization, a form of machine learning)* magic that will make your life easier!
Runs HyperOpt process to find out the most positive settings.

#### Options
- **`--timerange`:** *(Optional)* Specify the timerange upon which you want to HyperOpt 
  - Needs to be of the format `--timerange=yyyymmdd-yyyymmdd` or `--timerange=down/side/up`
  - ***Defaults to:** The `timerange` defined in your `.hurry` file.*
- **`--strategy`:** *(Optional)* Specify the Strategy which you want to HyperOpt
  - **Defaults to:** The `strategy` defined in the `hyperopt` section of your `.hurry` file.
- **`--loss`:** *(Optional)* Specify the [HyperOptLoss](https://github.com/Rikj000/MoniGoMani/blob/main/Documentation/Docs-HyperOptLoss-Functions.md) which you want to use during HyperOpting
  - **Defaults to:** The `loss` defined in the `hyperopt` section of your `.hurry` file.
- **`--spaces`:** *(Optional)* Specify the HyperOpt [spaces](https://www.freqtrade.io/en/latest/hyperopt/#running-hyperopt-with-smaller-search-space) which you want to use during HyperOpting
  - **Defaults to:** The `spaces` defined in the `hyperopt` section of your `.hurry` file.
- **`--enable_protections`:** *(Optional)* Specify if HyperOpt should use [Protections](https://www.freqtrade.io/en/latest/includes/protections/)
  - **Defaults to:** `True`. Provide `False` to disable protections
- **`--random_state`:** *(Optional)* Specify the random state that HyperOpt will use.
  - This is needed to be able to get [reproducible results](https://www.freqtrade.io/en/latest/hyperopt/#reproducible-results) when doing comparison tests
- **`--apply_best_results`:** *(Optional)* Automatically apply the latest epoch found in the "best" HyperOpt Results table after a HyperOpt in the form of a `.json` file that the strategy will automatically load & use if found.
  - For MoniGoMani this will be the `mgm-hyperopt-results.json` file found in the `user_data` folder.
  - For other strategies this will be a `<strategy-name>.json` file found in the `user_data/strategies` folder
  - **Defaults to:** `True`. Provide `False` to disable automatic creation of a HyperOpt Results `.json` file.
- **`--clean_start`:** *(Optional)* Perform [`mgm-hurry cleanup`](#mgm-hurry-cleanup) before starting HyperOpt.
  -  **Defaults to:** `False`. Provide `True` to enable cleanup before HyperOpt
- **`--save_output`:** *(Optional)* Auto-save the HyperOpt output to a nicely formatted `.log` file.
  -  **Defaults to:** `True`. Provide `False` to disable the creation of HyperOpt Result `.log` files
- **`--output_path`:** *(Optional)* Path to the output of the `.log` file.
  - **Defaults to:** `Some Test Results/<mgm-config-private-bot_name>/`
- **`--output_file_name`:** *(Optional)* Name of the `.log` file.
  - **Defaults to:** `HyperOptResults-<Current-DateTime>.log`
- **`--jobs`:** *(Optional)* Amount of parallel workers (CPU cores) to use
  - **Defaults to:** Automatic detection *(Amount used will depend on the amount of cores available on your system)*


### `mgm-hurry hyperopt_show_results`
Launches a prompt to easily choose a certain `.fthypt` file to print epochs from.
#### Options
- **`--only_best`:** *(Optional)* Show only best epochs.
  - **Defaults to:** `True`. Provide `False` to disable filter.
- **`--only_profitable`:** *(Optional)* Show only profitable epochs.
  - **Defaults to:** `False`. Provide `True` to enable filter.


### `mgm-hurry hyperopt_show_epoch`
Prints & applies the HyperOpt Results for an epoch of choice.

#### Options
- **`--epoch`:** ***(Mandatory)*** Provide the epoch from which you wish to print the results.
- **`--apply`:** *(Optional)* Apply the printed HyperOpt Results
  - **Defaults to:** `True`. Provide `False` to only print the results
- **`--fthypt`:** *(Optional)* Launches a prompt to easily choose a certain `.fthypt` file
  - **Defaults to:** The last known `.fthypt` file. Provide `True` to launch a prompt to easily choose a specific. `.fthypt` file.


### `mgm-hurry start_trader`
Start the trader. Your ultimate goal!

#### Option
- **`--dry_run`:** *(Optional)* Run the trader in Dry-Run mode.
  - **Defaults to:** `True`. Provide `False` to run in Live-Run mode.


## Examples
```powershell
$ mgm-hurry up
                                     _                               
 _ __ ___    __ _  _ __ ___         | |__   _   _  _ __  _ __  _   _ 
| '_ ` _ \  / _` || '_ ` _ \  _____ | '_ \ | | | || '__|| '__|| | | |
| | | | | || (_| || | | | | ||_____|| | | || |_| || |   | |   | |_| |
|_| |_| |_| \__, ||_| |_| |_|       |_| |_| \__,_||_|   |_|    \__, |
            |___/                                              |___/ 
>>>>>>> d452b674

1970-01-01 13:37:00 __main__[7594] DEBUG 👉 Freqtrade binary: `source ./.env/bin/activate; freqtrade`
1970-01-01 13:37:00 __main__[7594] WARNING 🤷‍♂️ No MoniGoMani installation found.
? 💨 Do you want to install Freqtrade? Yes
? 💨 Do you want to install MoniGoMani? Yes
? 💨 Do you want to configure it now? Yes
? 💨 Do you want to download candle data now? Yes
? 💨 Do you want to generate a static pairlist now? Yes
? 💨 Do you want to hyperopt now? Yes
? 💨 Do you want to backtest now? Yes
? 💨 Do you want to start trading? No
...
```

```powershell
$ mgm-hurry setup
                                     _                               
 _ __ ___    __ _  _ __ ___         | |__   _   _  _ __  _ __  _   _ 
| '_ ` _ \  / _` || '_ ` _ \  _____ | '_ \ | | | || '__|| '__|| | | |
| | | | | || (_| || | | | | ||_____|| | | || |_| || |   | |   | |_| |
|_| |_| |_| \__, ||_| |_| |_|       |_| |_| \__,_||_|   |_|    \__, |
            |___/                                              |___/ 

1970-01-01 13:37:00 __main__[6466] DEBUG 👉 Freqtrade binary: `source ./.env/bin/activate; freqtrade`
1970-01-01 13:37:00 __main__[6466] DEBUG 👉 MoniGoMani strategy and config found √
1970-01-01 13:37:00 __main__[6466] INFO 💨 💨 💨
1970-01-01 13:37:00 __main__[6466] INFO 👉 Setup
1970-01-01 13:37:00 __main__[6466] INFO 💨 💨 💨
1970-01-01 13:37:00 __main__[6466] INFO 🤓 Let's answer some questions to make your life easier.
? Which way you want to use Freqtrade? source
? Please enter the default timerange you want to use 20210127-20210221
? Which HyperOpt Strategy do you want to use? MoniGoManiHyperStrategy
? Which HyperOpt Loss do you want to use? WinRatioAndProfitRatioLoss
? Which spaces do you want to HyperOpt? ['buy', 'sell']
? Please enter the default quotation you want to use USDT
? Please enter the amount of epochs you want to HyperOpt 75
? Do you want to also setup your exchange? No
1970-01-01 13:37:00 __main__[6466] INFO 🍺 Configuration data written to .hurry file
? Do you want to also setup your Telegram bot?  No
...
```

<<<<<<< HEAD
## Timeranges

Here are some examples of timeranges for each different market type (bearish, bullish etc).

|Trend    |Timerange            |
|-------- |-------------------- |
|Downtrend| `20210509-20210524` |
|Uptrend  | `20210127-20210221` |
|Sidetrend| `20210518-20210610` |
|Final    | `20210425-20210610` |
---------------------------------

Developer Notes
---

```shell

# Install pipenv
brew install pipenv

# Installs pip packages from Pipfile
pipenv install -d  # -d to install dev dependencies also

pre-commit

```

Module headers
---

To generate a module header (ascii art), you need to run the following command:

Enter python environment

```shell
python3
```

```python
from art import tprint

tprint("Whatever you want")
```

Copy and pase the ASCII art 🍻
=======
### Timerange examples
| Trend      | Timerange           |
| ---------- | ------------------- |
| Down-trend | `20210509-20210524` |
| Up-trend   | `20210127-20210221` |
| Side-trend | `20210518-20210610` |
| Final      | `20210425-20210610` |

## Developer Notes
#### `pydoc` generation
```powershell
python3 -m pydoc -w ./mgm-hurry
```

#### `yapf` formatting
```powershell
yapf mgm-hurry --diff
yapf mgm-hurry > mgm-hurry.diff
yapf -i mgm-hurry
```
>>>>>>> d452b674
<|MERGE_RESOLUTION|>--- conflicted
+++ resolved
@@ -35,7 +35,6 @@
 
 MGM-Hurry is a command line tool to speedup & simplify the setup & usage of [Freqtrade](https://www.freqtrade.io/en/stable/) in combination with the [MoniGoMani](https://github.com/Rikj000/MoniGoMani) FrameWork & Strategy.
 Setting it all up requires some knowledge of the entire process, until you found MGM-Hurry 💨.
-<<<<<<< HEAD
 You will get up and HyperOpting (or, Dry/Live Running) in no time!
 
 ## Installation instructions
@@ -111,7 +110,6 @@
 | | | || |_| || |   | |   | |_| | | (__ | || |
 |_| |_| \__,_||_|   |_|    \__, |  \___||_||_|
                            |___/
-=======
 You will get up and HyperOpting (or Dry/Live Running) in no time!
 
 
@@ -282,7 +280,6 @@
 | | | | | || (_| || | | | | ||_____|| | | || |_| || |   | |   | |_| |
 |_| |_| |_| \__, ||_| |_| |_|       |_| |_| \__,_||_|   |_|    \__, |
             |___/                                              |___/ 
->>>>>>> d452b674
 
 1970-01-01 13:37:00 __main__[7594] DEBUG 👉 Freqtrade binary: `source ./.env/bin/activate; freqtrade`
 1970-01-01 13:37:00 __main__[7594] WARNING 🤷‍♂️ No MoniGoMani installation found.
@@ -325,7 +322,6 @@
 ...
 ```
 
-<<<<<<< HEAD
 ## Timeranges
 
 Here are some examples of timeranges for each different market type (bearish, bullish etc).
@@ -371,7 +367,6 @@
 ```
 
 Copy and pase the ASCII art 🍻
-=======
 ### Timerange examples
 | Trend      | Timerange           |
 | ---------- | ------------------- |
@@ -391,5 +386,4 @@
 yapf mgm-hurry --diff
 yapf mgm-hurry > mgm-hurry.diff
 yapf -i mgm-hurry
-```
->>>>>>> d452b674
+```